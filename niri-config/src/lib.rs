#[macro_use]
extern crate tracing;

use std::ffi::OsStr;
use std::fs::{self, File};
use std::io::Write as _;
use std::path::{Path, PathBuf};

use miette::{Context as _, IntoDiagnostic as _};

pub mod animations;
pub mod appearance;
pub mod binds;
pub mod debug;
pub mod gestures;
pub mod input;
pub mod layer_rule;
pub mod layout;
pub mod misc;
pub mod output;
pub mod utils;
pub mod window_rule;
pub mod workspace;

pub use crate::animations::{Animation, Animations};
pub use crate::appearance::*;
pub use crate::binds::*;
pub use crate::debug::Debug;
pub use crate::gestures::Gestures;
pub use crate::input::{Input, ModKey, ScrollMethod, TrackLayout, WarpMouseToFocusMode, Xkb};
pub use crate::layer_rule::LayerRule;
pub use crate::layout::*;
pub use crate::misc::*;
pub use crate::output::{Output, OutputName, Outputs, Position, Vrr};
pub use crate::utils::FloatOrInt;
pub use crate::window_rule::{FloatingPosition, RelativeTo, WindowRule};
pub use crate::workspace::Workspace;

#[derive(knuffel::Decode, Debug, PartialEq)]
pub struct Config {
    #[knuffel(child, default)]
    pub input: Input,
    #[knuffel(children(name = "output"))]
    pub outputs: Outputs,
    #[knuffel(children(name = "spawn-at-startup"))]
    pub spawn_at_startup: Vec<SpawnAtStartup>,
    #[knuffel(children(name = "spawn-sh-at-startup"))]
    pub spawn_sh_at_startup: Vec<SpawnShAtStartup>,
    #[knuffel(child, default)]
    pub layout: Layout,
    #[knuffel(child, default)]
    pub prefer_no_csd: bool,
    #[knuffel(child, default)]
    pub cursor: Cursor,
    #[knuffel(
        child,
        unwrap(argument),
        default = Some(String::from(
            "~/Pictures/Screenshots/Screenshot from %Y-%m-%d %H-%M-%S.png"
        )))
    ]
    pub screenshot_path: Option<String>,
    #[knuffel(child, default)]
    pub clipboard: Clipboard,
    #[knuffel(child, default)]
    pub hotkey_overlay: HotkeyOverlay,
    #[knuffel(child, default)]
    pub config_notification: ConfigNotification,
    #[knuffel(child, default)]
    pub animations: Animations,
    #[knuffel(child, default)]
    pub gestures: Gestures,
    #[knuffel(child, default)]
    pub overview: Overview,
    #[knuffel(child, default)]
    pub environment: Environment,
    #[knuffel(child, default)]
    pub xwayland_satellite: XwaylandSatellite,
    #[knuffel(children(name = "window-rule"))]
    pub window_rules: Vec<WindowRule>,
    #[knuffel(children(name = "layer-rule"))]
    pub layer_rules: Vec<LayerRule>,
    #[knuffel(child, default)]
    pub binds: Binds,
    #[knuffel(child, default)]
    pub switch_events: SwitchBinds,
    #[knuffel(child, default)]
    pub debug: Debug,
    #[knuffel(children(name = "workspace"))]
    pub workspaces: Vec<Workspace>,
}

#[derive(Debug, Clone)]
<<<<<<< HEAD
pub struct OutputName {
    pub connector: String,
    pub make: Option<String>,
    pub model: Option<String>,
    pub serial: Option<String>,
}

#[derive(knuffel::Decode, Debug, Clone, Copy, PartialEq, Eq)]
pub struct Position {
    #[knuffel(property)]
    pub x: i32,
    #[knuffel(property)]
    pub y: i32,
}

#[derive(knuffel::Decode, Debug, Clone, PartialEq, Default)]
pub struct Vrr {
    #[knuffel(property, default = false)]
    pub on_demand: bool,
}

// MIN and MAX generics are only used during parsing to check the value.
#[derive(Debug, Default, Clone, Copy, PartialEq)]
pub struct FloatOrInt<const MIN: i32, const MAX: i32>(pub f64);

#[derive(knuffel::Decode, Debug, Clone, PartialEq)]
pub struct Layout {
    #[knuffel(child, default)]
    pub focus_ring: FocusRing,
    #[knuffel(child, default)]
    pub border: Border,
    #[knuffel(child, default)]
    pub blur: Blur,
    #[knuffel(child, default)]
    pub shadow: Shadow,
    #[knuffel(child, default)]
    pub tab_indicator: TabIndicator,
    #[knuffel(child, default)]
    pub insert_hint: InsertHint,
    #[knuffel(child, unwrap(children), default)]
    pub preset_column_widths: Vec<PresetSize>,
    #[knuffel(child)]
    pub default_column_width: Option<DefaultPresetSize>,
    #[knuffel(child, unwrap(children), default)]
    pub preset_window_heights: Vec<PresetSize>,
    #[knuffel(child, unwrap(argument), default)]
    pub center_focused_column: CenterFocusedColumn,
    #[knuffel(child)]
    pub always_center_single_column: bool,
    #[knuffel(child)]
    pub empty_workspace_above_first: bool,
    #[knuffel(child, unwrap(argument, str), default = Self::default().default_column_display)]
    pub default_column_display: ColumnDisplay,
    #[knuffel(child, unwrap(argument), default = Self::default().gaps)]
    pub gaps: FloatOrInt<0, 65535>,
    #[knuffel(child, default)]
    pub struts: Struts,
    #[knuffel(child, default = DEFAULT_BACKGROUND_COLOR)]
    pub background_color: Color,
}

impl Default for Layout {
    fn default() -> Self {
        Self {
            focus_ring: Default::default(),
            border: Default::default(),
            shadow: Default::default(),
            blur: Default::default(),
            tab_indicator: Default::default(),
            insert_hint: Default::default(),
            preset_column_widths: Default::default(),
            default_column_width: Default::default(),
            center_focused_column: Default::default(),
            always_center_single_column: false,
            empty_workspace_above_first: false,
            default_column_display: ColumnDisplay::Normal,
            gaps: FloatOrInt(16.),
            struts: Default::default(),
            preset_window_heights: Default::default(),
            background_color: DEFAULT_BACKGROUND_COLOR,
        }
    }
}

#[derive(knuffel::Decode, Debug, Clone, PartialEq, Eq)]
pub struct SpawnAtStartup {
    #[knuffel(arguments)]
    pub command: Vec<String>,
}

#[derive(knuffel::Decode, Debug, Clone, Copy, PartialEq)]
pub struct FocusRing {
    #[knuffel(child)]
    pub off: bool,
    #[knuffel(child, unwrap(argument), default = Self::default().width)]
    pub width: FloatOrInt<0, 65535>,
    #[knuffel(child, default = Self::default().active_color)]
    pub active_color: Color,
    #[knuffel(child, default = Self::default().inactive_color)]
    pub inactive_color: Color,
    #[knuffel(child, default = Self::default().urgent_color)]
    pub urgent_color: Color,
    #[knuffel(child)]
    pub active_gradient: Option<Gradient>,
    #[knuffel(child)]
    pub inactive_gradient: Option<Gradient>,
    #[knuffel(child)]
    pub urgent_gradient: Option<Gradient>,
}

impl Default for FocusRing {
    fn default() -> Self {
        Self {
            off: false,
            width: FloatOrInt(4.),
            active_color: Color::from_rgba8_unpremul(127, 200, 255, 255),
            inactive_color: Color::from_rgba8_unpremul(80, 80, 80, 255),
            urgent_color: Color::from_rgba8_unpremul(155, 0, 0, 255),
            active_gradient: None,
            inactive_gradient: None,
            urgent_gradient: None,
        }
    }
}

#[derive(knuffel::Decode, Debug, Clone, Copy, PartialEq)]
pub struct Gradient {
    #[knuffel(property, str)]
    pub from: Color,
    #[knuffel(property, str)]
    pub to: Color,
    #[knuffel(property, default = 180)]
    pub angle: i16,
    #[knuffel(property, default)]
    pub relative_to: GradientRelativeTo,
    #[knuffel(property(name = "in"), str, default)]
    pub in_: GradientInterpolation,
}

impl From<Color> for Gradient {
    fn from(value: Color) -> Self {
        Self {
            from: value,
            to: value,
            angle: 0,
            relative_to: GradientRelativeTo::Window,
            in_: GradientInterpolation::default(),
        }
    }
}

#[derive(knuffel::DecodeScalar, Debug, Default, Clone, Copy, PartialEq, Eq)]
pub enum GradientRelativeTo {
    #[default]
    Window,
    WorkspaceView,
}

#[derive(Default, Debug, Clone, Copy, PartialEq)]
pub struct GradientInterpolation {
    pub color_space: GradientColorSpace,
    pub hue_interpolation: HueInterpolation,
}

#[derive(Debug, Default, Clone, Copy, PartialEq, Eq)]
pub enum GradientColorSpace {
    #[default]
    Srgb,
    SrgbLinear,
    Oklab,
    Oklch,
}

#[derive(Debug, Default, Clone, Copy, PartialEq, Eq)]
pub enum HueInterpolation {
    #[default]
    Shorter,
    Longer,
    Increasing,
    Decreasing,
}

#[derive(knuffel::Decode, Debug, Clone, Copy, PartialEq)]
pub struct Border {
    #[knuffel(child)]
    pub off: bool,
    #[knuffel(child, unwrap(argument), default = Self::default().width)]
    pub width: FloatOrInt<0, 65535>,
    #[knuffel(child, default = Self::default().active_color)]
    pub active_color: Color,
    #[knuffel(child, default = Self::default().inactive_color)]
    pub inactive_color: Color,
    #[knuffel(child, default = Self::default().urgent_color)]
    pub urgent_color: Color,
    #[knuffel(child)]
    pub active_gradient: Option<Gradient>,
    #[knuffel(child)]
    pub inactive_gradient: Option<Gradient>,
    #[knuffel(child)]
    pub urgent_gradient: Option<Gradient>,
}

impl Default for Border {
    fn default() -> Self {
        Self {
            off: true,
            width: FloatOrInt(4.),
            active_color: Color::from_rgba8_unpremul(255, 200, 127, 255),
            inactive_color: Color::from_rgba8_unpremul(80, 80, 80, 255),
            urgent_color: Color::from_rgba8_unpremul(155, 0, 0, 255),
            active_gradient: None,
            inactive_gradient: None,
            urgent_gradient: None,
        }
    }
}

impl From<Border> for FocusRing {
    fn from(value: Border) -> Self {
        Self {
            off: value.off,
            width: value.width,
            active_color: value.active_color,
            inactive_color: value.inactive_color,
            urgent_color: value.urgent_color,
            active_gradient: value.active_gradient,
            inactive_gradient: value.inactive_gradient,
            urgent_gradient: value.urgent_gradient,
        }
    }
}

impl From<FocusRing> for Border {
    fn from(value: FocusRing) -> Self {
        Self {
            off: value.off,
            width: value.width,
            active_color: value.active_color,
            inactive_color: value.inactive_color,
            urgent_color: value.urgent_color,
            active_gradient: value.active_gradient,
            inactive_gradient: value.inactive_gradient,
            urgent_gradient: value.urgent_gradient,
        }
    }
}

#[derive(knuffel::Decode, Debug, Clone, Copy, PartialEq)]
pub struct Blur {
    #[knuffel(child)]
    pub on: bool,
    #[knuffel(child, unwrap(argument), default = Self::default().passes)]
    pub passes: u32,
    #[knuffel(child, unwrap(argument), default = Self::default().radius)]
    pub radius: FloatOrInt<0, 1024>,
    #[knuffel(child, unwrap(argument), default = Self::default().noise)]
    pub noise: FloatOrInt<0, 1024>,
}

impl Default for Blur {
    fn default() -> Self {
        Self {
            on: false,
            passes: 2,
            radius: FloatOrInt(4.),
            noise: FloatOrInt(0.),
        }
    }
}

#[derive(knuffel::Decode, Debug, Clone, Copy, PartialEq)]
pub struct Shadow {
    #[knuffel(child)]
    pub on: bool,
    #[knuffel(child, default = Self::default().offset)]
    pub offset: ShadowOffset,
    #[knuffel(child, unwrap(argument), default = Self::default().softness)]
    pub softness: FloatOrInt<0, 1024>,
    #[knuffel(child, unwrap(argument), default = Self::default().spread)]
    pub spread: FloatOrInt<-1024, 1024>,
    #[knuffel(child, unwrap(argument), default = Self::default().draw_behind_window)]
    pub draw_behind_window: bool,
    #[knuffel(child, default = Self::default().color)]
    pub color: Color,
    #[knuffel(child)]
    pub inactive_color: Option<Color>,
}

impl Default for Shadow {
    fn default() -> Self {
        Self {
            on: false,
            offset: ShadowOffset {
                x: FloatOrInt(0.),
                y: FloatOrInt(5.),
            },
            softness: FloatOrInt(30.),
            spread: FloatOrInt(5.),
            draw_behind_window: false,
            color: Color::from_rgba8_unpremul(0, 0, 0, 0x70),
            inactive_color: None,
        }
    }
}

#[derive(knuffel::Decode, Debug, Clone, Copy, PartialEq)]
pub struct ShadowOffset {
    #[knuffel(property, default)]
    pub x: FloatOrInt<-65535, 65535>,
    #[knuffel(property, default)]
    pub y: FloatOrInt<-65535, 65535>,
}

#[derive(knuffel::Decode, Debug, Clone, Copy, PartialEq)]
pub struct WorkspaceShadow {
    #[knuffel(child)]
    pub off: bool,
    #[knuffel(child, default = Self::default().offset)]
    pub offset: ShadowOffset,
    #[knuffel(child, unwrap(argument), default = Self::default().softness)]
    pub softness: FloatOrInt<0, 1024>,
    #[knuffel(child, unwrap(argument), default = Self::default().spread)]
    pub spread: FloatOrInt<-1024, 1024>,
    #[knuffel(child, default = Self::default().color)]
    pub color: Color,
}

impl Default for WorkspaceShadow {
    fn default() -> Self {
        Self {
            off: false,
            offset: ShadowOffset {
                x: FloatOrInt(0.),
                y: FloatOrInt(10.),
            },
            softness: FloatOrInt(40.),
            spread: FloatOrInt(10.),
            color: Color::from_rgba8_unpremul(0, 0, 0, 0x50),
        }
    }
}

impl From<WorkspaceShadow> for Shadow {
    fn from(value: WorkspaceShadow) -> Self {
        Self {
            on: !value.off,
            offset: value.offset,
            softness: value.softness,
            spread: value.spread,
            draw_behind_window: false,
            color: value.color,
            inactive_color: None,
        }
    }
}

#[derive(knuffel::Decode, Debug, Clone, Copy, PartialEq)]
pub struct TabIndicator {
    #[knuffel(child)]
    pub off: bool,
    #[knuffel(child)]
    pub hide_when_single_tab: bool,
    #[knuffel(child)]
    pub place_within_column: bool,
    #[knuffel(child, unwrap(argument), default = Self::default().gap)]
    pub gap: FloatOrInt<-65535, 65535>,
    #[knuffel(child, unwrap(argument), default = Self::default().width)]
    pub width: FloatOrInt<0, 65535>,
    #[knuffel(child, default = Self::default().length)]
    pub length: TabIndicatorLength,
    #[knuffel(child, unwrap(argument), default = Self::default().position)]
    pub position: TabIndicatorPosition,
    #[knuffel(child, unwrap(argument), default = Self::default().gaps_between_tabs)]
    pub gaps_between_tabs: FloatOrInt<0, 65535>,
    #[knuffel(child, unwrap(argument), default = Self::default().corner_radius)]
    pub corner_radius: FloatOrInt<0, 65535>,
    #[knuffel(child)]
    pub active_color: Option<Color>,
    #[knuffel(child)]
    pub inactive_color: Option<Color>,
    #[knuffel(child)]
    pub urgent_color: Option<Color>,
    #[knuffel(child)]
    pub active_gradient: Option<Gradient>,
    #[knuffel(child)]
    pub inactive_gradient: Option<Gradient>,
    #[knuffel(child)]
    pub urgent_gradient: Option<Gradient>,
}

impl Default for TabIndicator {
    fn default() -> Self {
        Self {
            off: false,
            hide_when_single_tab: false,
            place_within_column: false,
            gap: FloatOrInt(5.),
            width: FloatOrInt(4.),
            length: TabIndicatorLength {
                total_proportion: Some(0.5),
            },
            position: TabIndicatorPosition::Left,
            gaps_between_tabs: FloatOrInt(0.),
            corner_radius: FloatOrInt(0.),
            active_color: None,
            inactive_color: None,
            urgent_color: None,
            active_gradient: None,
            inactive_gradient: None,
            urgent_gradient: None,
        }
    }
}

#[derive(knuffel::Decode, Debug, Clone, Copy, PartialEq)]
pub struct TabIndicatorLength {
    #[knuffel(property)]
    pub total_proportion: Option<f64>,
}

#[derive(knuffel::DecodeScalar, Debug, Clone, Copy, PartialEq)]
pub enum TabIndicatorPosition {
    Left,
    Right,
    Top,
    Bottom,
}

#[derive(knuffel::Decode, Debug, Clone, Copy, PartialEq)]
pub struct InsertHint {
    #[knuffel(child)]
    pub off: bool,
    #[knuffel(child, default = Self::default().color)]
    pub color: Color,
    #[knuffel(child)]
    pub gradient: Option<Gradient>,
}

impl Default for InsertHint {
    fn default() -> Self {
        Self {
            off: false,
            color: Color::from_rgba8_unpremul(127, 200, 255, 128),
            gradient: None,
        }
    }
}

/// RGB color in [0, 1] with unpremultiplied alpha.
#[derive(Debug, Default, Clone, Copy, PartialEq)]
pub struct Color {
    pub r: f32,
    pub g: f32,
    pub b: f32,
    pub a: f32,
}

impl Color {
    pub const fn new_unpremul(r: f32, g: f32, b: f32, a: f32) -> Self {
        Self { r, g, b, a }
    }

    pub fn from_rgba8_unpremul(r: u8, g: u8, b: u8, a: u8) -> Self {
        Self::from_array_unpremul([r, g, b, a].map(|x| x as f32 / 255.))
    }

    pub fn from_array_premul([r, g, b, a]: [f32; 4]) -> Self {
        let a = a.clamp(0., 1.);

        if a == 0. {
            Self::new_unpremul(0., 0., 0., 0.)
        } else {
            Self {
                r: (r / a).clamp(0., 1.),
                g: (g / a).clamp(0., 1.),
                b: (b / a).clamp(0., 1.),
                a,
            }
        }
    }

    pub const fn from_array_unpremul([r, g, b, a]: [f32; 4]) -> Self {
        Self { r, g, b, a }
    }

    pub fn from_color32f(color: Color32F) -> Self {
        Self::from_array_premul(color.components())
    }

    pub fn to_array_unpremul(self) -> [f32; 4] {
        [self.r, self.g, self.b, self.a]
    }

    pub fn to_array_premul(self) -> [f32; 4] {
        let [r, g, b, a] = [self.r, self.g, self.b, self.a];
        [r * a, g * a, b * a, a]
    }
}

impl Mul<f32> for Color {
    type Output = Self;

    fn mul(mut self, rhs: f32) -> Self::Output {
        self.a *= rhs;
        self
    }
}

impl MulAssign<f32> for Color {
    fn mul_assign(&mut self, rhs: f32) {
        self.a *= rhs;
    }
}

#[derive(knuffel::Decode, Debug, PartialEq)]
pub struct Cursor {
    #[knuffel(child, unwrap(argument), default = String::from("default"))]
    pub xcursor_theme: String,
    #[knuffel(child, unwrap(argument), default = 24)]
    pub xcursor_size: u8,
    #[knuffel(child)]
    pub hide_when_typing: bool,
    #[knuffel(child, unwrap(argument))]
    pub hide_after_inactive_ms: Option<u32>,
}

impl Default for Cursor {
    fn default() -> Self {
        Self {
            xcursor_theme: String::from("default"),
            xcursor_size: 24,
            hide_when_typing: false,
            hide_after_inactive_ms: None,
        }
    }
}

#[derive(knuffel::Decode, Debug, Clone, Copy, PartialEq)]
pub enum PresetSize {
    Proportion(#[knuffel(argument)] f64),
    Fixed(#[knuffel(argument)] i32),
}
=======
pub enum ConfigPath {
    /// Explicitly set config path.
    ///
    /// Load the config only from this path, never create it.
    Explicit(PathBuf),
>>>>>>> 082d0581

    /// Default config path.
    ///
    /// Prioritize the user path, fallback to the system path, fallback to creating the user path
    /// at compositor startup.
    Regular {
        /// User config path, usually `$XDG_CONFIG_HOME/niri/config.kdl`.
        user_path: PathBuf,
        /// System config path, usually `/etc/niri/config.kdl`.
        system_path: PathBuf,
    },
}

impl Config {
    pub fn load(path: &Path) -> miette::Result<Self> {
        let contents = fs::read_to_string(path)
            .into_diagnostic()
            .with_context(|| format!("error reading {path:?}"))?;

<<<<<<< HEAD
#[derive(knuffel::Decode, Debug, Default, Clone, Copy, PartialEq)]
pub struct Struts {
    #[knuffel(child, unwrap(argument), default)]
    pub left: FloatOrInt<-65535, 65535>,
    #[knuffel(child, unwrap(argument), default)]
    pub right: FloatOrInt<-65535, 65535>,
    #[knuffel(child, unwrap(argument), default)]
    pub top: FloatOrInt<-65535, 65535>,
    #[knuffel(child, unwrap(argument), default)]
    pub bottom: FloatOrInt<-65535, 65535>,
}

#[derive(knuffel::Decode, Debug, Default, Clone, Copy, PartialEq, Eq)]
pub struct HotkeyOverlay {
    #[knuffel(child)]
    pub skip_at_startup: bool,
    #[knuffel(child)]
    pub hide_not_bound: bool,
}

#[derive(knuffel::Decode, Debug, Default, Clone, Copy, PartialEq, Eq)]
pub struct Clipboard {
    #[knuffel(child)]
    pub disable_primary: bool,
}

#[derive(knuffel::Decode, Debug, Clone, PartialEq)]
pub struct Animations {
    #[knuffel(child)]
    pub off: bool,
    #[knuffel(child, unwrap(argument), default = FloatOrInt(1.))]
    pub slowdown: FloatOrInt<0, { i32::MAX }>,
    #[knuffel(child, default)]
    pub workspace_switch: WorkspaceSwitchAnim,
    #[knuffel(child, default)]
    pub window_open: WindowOpenAnim,
    #[knuffel(child, default)]
    pub window_close: WindowCloseAnim,
    #[knuffel(child, default)]
    pub horizontal_view_movement: HorizontalViewMovementAnim,
    #[knuffel(child, default)]
    pub window_movement: WindowMovementAnim,
    #[knuffel(child, default)]
    pub window_resize: WindowResizeAnim,
    #[knuffel(child, default)]
    pub config_notification_open_close: ConfigNotificationOpenCloseAnim,
    #[knuffel(child, default)]
    pub screenshot_ui_open: ScreenshotUiOpenAnim,
    #[knuffel(child, default)]
    pub overview_open_close: OverviewOpenCloseAnim,
}

impl Default for Animations {
    fn default() -> Self {
        Self {
            off: false,
            slowdown: FloatOrInt(1.),
            workspace_switch: Default::default(),
            horizontal_view_movement: Default::default(),
            window_movement: Default::default(),
            window_open: Default::default(),
            window_close: Default::default(),
            window_resize: Default::default(),
            config_notification_open_close: Default::default(),
            screenshot_ui_open: Default::default(),
            overview_open_close: Default::default(),
        }
    }
}

#[derive(Debug, Clone, Copy, PartialEq)]
pub struct WorkspaceSwitchAnim(pub Animation);

impl Default for WorkspaceSwitchAnim {
    fn default() -> Self {
        Self(Animation {
            off: false,
            kind: AnimationKind::Spring(SpringParams {
                damping_ratio: 1.,
                stiffness: 1000,
                epsilon: 0.0001,
            }),
        })
    }
}

#[derive(Debug, Clone, PartialEq)]
pub struct WindowOpenAnim {
    pub anim: Animation,
    pub custom_shader: Option<String>,
}

impl Default for WindowOpenAnim {
    fn default() -> Self {
        Self {
            anim: Animation {
                off: false,
                kind: AnimationKind::Easing(EasingParams {
                    duration_ms: 150,
                    curve: AnimationCurve::EaseOutExpo,
                }),
            },
            custom_shader: None,
        }
    }
}

#[derive(Debug, Clone, PartialEq)]
pub struct WindowCloseAnim {
    pub anim: Animation,
    pub custom_shader: Option<String>,
}

impl Default for WindowCloseAnim {
    fn default() -> Self {
        Self {
            anim: Animation {
                off: false,
                kind: AnimationKind::Easing(EasingParams {
                    duration_ms: 150,
                    curve: AnimationCurve::EaseOutQuad,
                }),
            },
            custom_shader: None,
        }
    }
}

#[derive(Debug, Clone, Copy, PartialEq)]
pub struct HorizontalViewMovementAnim(pub Animation);

impl Default for HorizontalViewMovementAnim {
    fn default() -> Self {
        Self(Animation {
            off: false,
            kind: AnimationKind::Spring(SpringParams {
                damping_ratio: 1.,
                stiffness: 800,
                epsilon: 0.0001,
            }),
        })
    }
}

#[derive(Debug, Clone, Copy, PartialEq)]
pub struct WindowMovementAnim(pub Animation);

impl Default for WindowMovementAnim {
    fn default() -> Self {
        Self(Animation {
            off: false,
            kind: AnimationKind::Spring(SpringParams {
                damping_ratio: 1.,
                stiffness: 800,
                epsilon: 0.0001,
            }),
        })
    }
}

#[derive(Debug, Clone, PartialEq)]
pub struct WindowResizeAnim {
    pub anim: Animation,
    pub custom_shader: Option<String>,
}

impl Default for WindowResizeAnim {
    fn default() -> Self {
        Self {
            anim: Animation {
                off: false,
                kind: AnimationKind::Spring(SpringParams {
                    damping_ratio: 1.,
                    stiffness: 800,
                    epsilon: 0.0001,
                }),
            },
            custom_shader: None,
        }
    }
}

#[derive(Debug, Clone, Copy, PartialEq)]
pub struct ConfigNotificationOpenCloseAnim(pub Animation);

impl Default for ConfigNotificationOpenCloseAnim {
    fn default() -> Self {
        Self(Animation {
            off: false,
            kind: AnimationKind::Spring(SpringParams {
                damping_ratio: 0.6,
                stiffness: 1000,
                epsilon: 0.001,
            }),
        })
    }
}

#[derive(Debug, Clone, Copy, PartialEq)]
pub struct ScreenshotUiOpenAnim(pub Animation);

impl Default for ScreenshotUiOpenAnim {
    fn default() -> Self {
        Self(Animation {
            off: false,
            kind: AnimationKind::Easing(EasingParams {
                duration_ms: 200,
                curve: AnimationCurve::EaseOutQuad,
            }),
        })
    }
}

#[derive(Debug, Clone, Copy, PartialEq)]
pub struct OverviewOpenCloseAnim(pub Animation);

impl Default for OverviewOpenCloseAnim {
    fn default() -> Self {
        Self(Animation {
            off: false,
            kind: AnimationKind::Spring(SpringParams {
                damping_ratio: 1.,
                stiffness: 800,
                epsilon: 0.0001,
            }),
        })
    }
}

#[derive(Debug, Clone, Copy, PartialEq)]
pub struct Animation {
    pub off: bool,
    pub kind: AnimationKind,
}

#[derive(Debug, Clone, Copy, PartialEq)]
pub enum AnimationKind {
    Easing(EasingParams),
    Spring(SpringParams),
}

#[derive(Debug, Clone, Copy, PartialEq)]
pub struct EasingParams {
    pub duration_ms: u32,
    pub curve: AnimationCurve,
}

#[derive(knuffel::DecodeScalar, Debug, Clone, Copy, PartialEq)]
pub enum AnimationCurve {
    Linear,
    EaseOutQuad,
    EaseOutCubic,
    EaseOutExpo,
}

#[derive(Debug, Clone, Copy, PartialEq)]
pub struct SpringParams {
    pub damping_ratio: f64,
    pub stiffness: u32,
    pub epsilon: f64,
}

#[derive(knuffel::Decode, Debug, Default, Clone, Copy, PartialEq)]
pub struct Gestures {
    #[knuffel(child, default)]
    pub dnd_edge_view_scroll: DndEdgeViewScroll,
    #[knuffel(child, default)]
    pub dnd_edge_workspace_switch: DndEdgeWorkspaceSwitch,
    #[knuffel(child, default)]
    pub hot_corners: HotCorners,
}

#[derive(knuffel::Decode, Debug, Clone, Copy, PartialEq)]
pub struct DndEdgeViewScroll {
    #[knuffel(child, unwrap(argument), default = Self::default().trigger_width)]
    pub trigger_width: FloatOrInt<0, 65535>,
    #[knuffel(child, unwrap(argument), default = Self::default().delay_ms)]
    pub delay_ms: u16,
    #[knuffel(child, unwrap(argument), default = Self::default().max_speed)]
    pub max_speed: FloatOrInt<0, 1_000_000>,
}

impl Default for DndEdgeViewScroll {
    fn default() -> Self {
        Self {
            trigger_width: FloatOrInt(30.), // Taken from GTK 4.
            delay_ms: 100,
            max_speed: FloatOrInt(1500.),
        }
    }
}

#[derive(knuffel::Decode, Debug, Clone, Copy, PartialEq)]
pub struct DndEdgeWorkspaceSwitch {
    #[knuffel(child, unwrap(argument), default = Self::default().trigger_height)]
    pub trigger_height: FloatOrInt<0, 65535>,
    #[knuffel(child, unwrap(argument), default = Self::default().delay_ms)]
    pub delay_ms: u16,
    #[knuffel(child, unwrap(argument), default = Self::default().max_speed)]
    pub max_speed: FloatOrInt<0, 1_000_000>,
}

impl Default for DndEdgeWorkspaceSwitch {
    fn default() -> Self {
        Self {
            trigger_height: FloatOrInt(50.),
            delay_ms: 100,
            max_speed: FloatOrInt(1500.),
        }
    }
}

#[derive(knuffel::Decode, Debug, Default, Clone, Copy, PartialEq)]
pub struct HotCorners {
    #[knuffel(child)]
    pub off: bool,
}

#[derive(knuffel::Decode, Debug, Clone, Copy, PartialEq)]
pub struct Overview {
    #[knuffel(child, unwrap(argument), default = Self::default().zoom)]
    pub zoom: FloatOrInt<0, 1>,
    #[knuffel(child, default = Self::default().backdrop_color)]
    pub backdrop_color: Color,
    #[knuffel(child, default)]
    pub workspace_shadow: WorkspaceShadow,
}

impl Default for Overview {
    fn default() -> Self {
        Self {
            zoom: FloatOrInt(0.5),
            backdrop_color: DEFAULT_BACKDROP_COLOR,
            workspace_shadow: WorkspaceShadow::default(),
        }
    }
}

#[derive(knuffel::Decode, Debug, Default, Clone, PartialEq, Eq)]
pub struct Environment(#[knuffel(children)] pub Vec<EnvironmentVariable>);

#[derive(knuffel::Decode, Debug, Clone, PartialEq, Eq)]
pub struct EnvironmentVariable {
    #[knuffel(node_name)]
    pub name: String,
    #[knuffel(argument)]
    pub value: Option<String>,
}

#[derive(knuffel::Decode, Debug, Clone, PartialEq, Eq)]
pub struct XwaylandSatellite {
    #[knuffel(child)]
    pub off: bool,
    #[knuffel(child, unwrap(argument), default = Self::default().path)]
    pub path: String,
}

impl Default for XwaylandSatellite {
    fn default() -> Self {
        Self {
            off: false,
            path: String::from("xwayland-satellite"),
        }
    }
}

#[derive(knuffel::Decode, Debug, Clone, PartialEq, Eq)]
pub struct Workspace {
    #[knuffel(argument)]
    pub name: WorkspaceName,
    #[knuffel(child, unwrap(argument))]
    pub open_on_output: Option<String>,
}

#[derive(Debug, Clone, PartialEq, Eq)]
pub struct WorkspaceName(pub String);

#[derive(knuffel::Decode, Debug, Default, Clone, PartialEq)]
pub struct WindowRule {
    #[knuffel(children(name = "match"))]
    pub matches: Vec<Match>,
    #[knuffel(children(name = "exclude"))]
    pub excludes: Vec<Match>,

    // Rules applied at initial configure.
    #[knuffel(child)]
    pub default_column_width: Option<DefaultPresetSize>,
    #[knuffel(child)]
    pub default_window_height: Option<DefaultPresetSize>,
    #[knuffel(child, unwrap(argument))]
    pub open_on_output: Option<String>,
    #[knuffel(child, unwrap(argument))]
    pub open_on_workspace: Option<String>,
    #[knuffel(child, unwrap(argument))]
    pub open_maximized: Option<bool>,
    #[knuffel(child, unwrap(argument))]
    pub open_fullscreen: Option<bool>,
    #[knuffel(child, unwrap(argument))]
    pub open_floating: Option<bool>,
    #[knuffel(child, unwrap(argument))]
    pub open_focused: Option<bool>,

    // Rules applied dynamically.
    #[knuffel(child, unwrap(argument))]
    pub min_width: Option<u16>,
    #[knuffel(child, unwrap(argument))]
    pub min_height: Option<u16>,
    #[knuffel(child, unwrap(argument))]
    pub max_width: Option<u16>,
    #[knuffel(child, unwrap(argument))]
    pub max_height: Option<u16>,

    #[knuffel(child, default)]
    pub focus_ring: BorderRule,
    #[knuffel(child, default)]
    pub border: BorderRule,
    #[knuffel(child, default)]
    pub blur: BlurRule,
    #[knuffel(child, default)]
    pub shadow: ShadowRule,
    #[knuffel(child, default)]
    pub tab_indicator: TabIndicatorRule,
    #[knuffel(child, unwrap(argument))]
    pub draw_border_with_background: Option<bool>,
    #[knuffel(child, unwrap(argument))]
    pub opacity: Option<f32>,
    #[knuffel(child)]
    pub geometry_corner_radius: Option<CornerRadius>,
    #[knuffel(child, unwrap(argument))]
    pub clip_to_geometry: Option<bool>,
    #[knuffel(child, unwrap(argument))]
    pub baba_is_float: Option<bool>,
    #[knuffel(child, unwrap(argument))]
    pub block_out_from: Option<BlockOutFrom>,
    #[knuffel(child, unwrap(argument))]
    pub variable_refresh_rate: Option<bool>,
    #[knuffel(child, unwrap(argument, str))]
    pub default_column_display: Option<ColumnDisplay>,
    #[knuffel(child)]
    pub default_floating_position: Option<FloatingPosition>,
    #[knuffel(child, unwrap(argument))]
    pub scroll_factor: Option<FloatOrInt<0, 100>>,
    #[knuffel(child, unwrap(argument))]
    pub tiled_state: Option<bool>,
}

#[derive(knuffel::Decode, Debug, Default, Clone, PartialEq)]
pub struct Match {
    #[knuffel(property, str)]
    pub app_id: Option<RegexEq>,
    #[knuffel(property, str)]
    pub title: Option<RegexEq>,
    #[knuffel(property)]
    pub is_active: Option<bool>,
    #[knuffel(property)]
    pub is_focused: Option<bool>,
    #[knuffel(property)]
    pub is_active_in_column: Option<bool>,
    #[knuffel(property)]
    pub is_floating: Option<bool>,
    #[knuffel(property)]
    pub is_window_cast_target: Option<bool>,
    #[knuffel(property)]
    pub is_urgent: Option<bool>,
    #[knuffel(property)]
    pub at_startup: Option<bool>,
}

#[derive(Debug, Default, Clone, Copy, PartialEq)]
pub struct CornerRadius {
    pub top_left: f32,
    pub top_right: f32,
    pub bottom_right: f32,
    pub bottom_left: f32,
}

impl From<CornerRadius> for [f32; 4] {
    fn from(value: CornerRadius) -> Self {
        [
            value.top_left,
            value.top_right,
            value.bottom_right,
            value.bottom_left,
        ]
    }
}

impl From<f32> for CornerRadius {
    fn from(value: f32) -> Self {
        Self {
            top_left: value,
            top_right: value,
            bottom_right: value,
            bottom_left: value,
        }
    }
}

#[derive(knuffel::DecodeScalar, Debug, Clone, Copy, PartialEq, Eq)]
pub enum BlockOutFrom {
    Screencast,
    ScreenCapture,
}

#[derive(knuffel::Decode, Debug, Default, Clone, Copy, PartialEq)]
pub struct BorderRule {
    #[knuffel(child)]
    pub off: bool,
    #[knuffel(child)]
    pub on: bool,
    #[knuffel(child, unwrap(argument))]
    pub width: Option<FloatOrInt<0, 65535>>,
    #[knuffel(child)]
    pub active_color: Option<Color>,
    #[knuffel(child)]
    pub inactive_color: Option<Color>,
    #[knuffel(child)]
    pub urgent_color: Option<Color>,
    #[knuffel(child)]
    pub active_gradient: Option<Gradient>,
    #[knuffel(child)]
    pub inactive_gradient: Option<Gradient>,
    #[knuffel(child)]
    pub urgent_gradient: Option<Gradient>,
}

#[derive(knuffel::Decode, Debug, Default, Clone, Copy, PartialEq)]
pub struct BlurRule {
    #[knuffel(child)]
    pub off: bool,
    #[knuffel(child)]
    pub on: bool,
    #[knuffel(child, unwrap(argument))]
    pub passes: Option<u32>,
    #[knuffel(child, unwrap(argument))]
    pub radius: Option<FloatOrInt<0, 1024>>,
    #[knuffel(child, unwrap(argument))]
    pub noise: Option<FloatOrInt<0, 1024>>,
}

#[derive(knuffel::Decode, Debug, Default, Clone, Copy, PartialEq)]
pub struct ShadowRule {
    #[knuffel(child)]
    pub off: bool,
    #[knuffel(child)]
    pub on: bool,
    #[knuffel(child)]
    pub offset: Option<ShadowOffset>,
    #[knuffel(child, unwrap(argument))]
    pub softness: Option<FloatOrInt<0, 1024>>,
    #[knuffel(child, unwrap(argument))]
    pub spread: Option<FloatOrInt<-1024, 1024>>,
    #[knuffel(child, unwrap(argument))]
    pub draw_behind_window: Option<bool>,
    #[knuffel(child)]
    pub color: Option<Color>,
    #[knuffel(child)]
    pub inactive_color: Option<Color>,
}

#[derive(knuffel::Decode, Debug, Default, Clone, Copy, PartialEq)]
pub struct TabIndicatorRule {
    #[knuffel(child)]
    pub active_color: Option<Color>,
    #[knuffel(child)]
    pub inactive_color: Option<Color>,
    #[knuffel(child)]
    pub urgent_color: Option<Color>,
    #[knuffel(child)]
    pub active_gradient: Option<Gradient>,
    #[knuffel(child)]
    pub inactive_gradient: Option<Gradient>,
    #[knuffel(child)]
    pub urgent_gradient: Option<Gradient>,
}

#[derive(knuffel::Decode, Debug, Clone, Copy, PartialEq)]
pub struct FloatingPosition {
    #[knuffel(property)]
    pub x: FloatOrInt<-65535, 65535>,
    #[knuffel(property)]
    pub y: FloatOrInt<-65535, 65535>,
    #[knuffel(property, default)]
    pub relative_to: RelativeTo,
}

#[derive(knuffel::DecodeScalar, Debug, Default, Clone, Copy, PartialEq, Eq)]
pub enum RelativeTo {
    #[default]
    TopLeft,
    TopRight,
    BottomLeft,
    BottomRight,
    Top,
    Bottom,
    Left,
    Right,
}

#[derive(Debug, Default, PartialEq)]
pub struct Binds(pub Vec<Bind>);

#[derive(Debug, Clone, PartialEq)]
pub struct Bind {
    pub key: Key,
    pub action: Action,
    pub repeat: bool,
    pub cooldown: Option<Duration>,
    pub allow_when_locked: bool,
    pub allow_inhibiting: bool,
    pub hotkey_overlay_title: Option<Option<String>>,
}

#[derive(Debug, PartialEq, Eq, Clone, Copy, Hash)]
pub struct Key {
    pub trigger: Trigger,
    pub modifiers: Modifiers,
}

#[derive(Debug, PartialEq, Eq, Clone, Copy, Hash)]
pub enum Trigger {
    Keysym(Keysym),
    MouseLeft,
    MouseRight,
    MouseMiddle,
    MouseBack,
    MouseForward,
    WheelScrollDown,
    WheelScrollUp,
    WheelScrollLeft,
    WheelScrollRight,
    TouchpadScrollDown,
    TouchpadScrollUp,
    TouchpadScrollLeft,
    TouchpadScrollRight,
}

bitflags! {
    #[derive(Debug, Clone, Copy, PartialEq, Eq, Hash)]
    pub struct Modifiers : u8 {
        const CTRL = 1;
        const SHIFT = 1 << 1;
        const ALT = 1 << 2;
        const SUPER = 1 << 3;
        const ISO_LEVEL3_SHIFT = 1 << 4;
        const ISO_LEVEL5_SHIFT = 1 << 5;
        const COMPOSITOR = 1 << 6;
    }
}

#[derive(knuffel::Decode, Debug, Default, Clone, PartialEq)]
pub struct SwitchBinds {
    #[knuffel(child)]
    pub lid_open: Option<SwitchAction>,
    #[knuffel(child)]
    pub lid_close: Option<SwitchAction>,
    #[knuffel(child)]
    pub tablet_mode_on: Option<SwitchAction>,
    #[knuffel(child)]
    pub tablet_mode_off: Option<SwitchAction>,
}

#[derive(knuffel::Decode, Debug, Clone, PartialEq)]
pub struct SwitchAction {
    #[knuffel(child, unwrap(arguments))]
    pub spawn: Vec<String>,
}

// Remember to add new actions to the CLI enum too.
#[derive(knuffel::Decode, Debug, Clone, PartialEq)]
pub enum Action {
    Quit(#[knuffel(property(name = "skip-confirmation"), default)] bool),
    #[knuffel(skip)]
    ChangeVt(i32),
    Suspend,
    PowerOffMonitors,
    PowerOnMonitors,
    ToggleDebugTint,
    DebugToggleOpaqueRegions,
    DebugToggleDamage,
    Spawn(#[knuffel(arguments)] Vec<String>),
    DoScreenTransition(#[knuffel(property(name = "delay-ms"))] Option<u16>),
    #[knuffel(skip)]
    ConfirmScreenshot {
        write_to_disk: bool,
    },
    #[knuffel(skip)]
    CancelScreenshot,
    #[knuffel(skip)]
    ScreenshotTogglePointer,
    Screenshot(#[knuffel(property(name = "show-pointer"), default = true)] bool),
    ScreenshotScreen(
        #[knuffel(property(name = "write-to-disk"), default = true)] bool,
        #[knuffel(property(name = "show-pointer"), default = true)] bool,
    ),
    ScreenshotWindow(#[knuffel(property(name = "write-to-disk"), default = true)] bool),
    #[knuffel(skip)]
    ScreenshotWindowById {
        id: u64,
        write_to_disk: bool,
    },
    ToggleKeyboardShortcutsInhibit,
    CloseWindow,
    #[knuffel(skip)]
    CloseWindowById(u64),
    FullscreenWindow,
    #[knuffel(skip)]
    FullscreenWindowById(u64),
    ToggleWindowedFullscreen,
    #[knuffel(skip)]
    ToggleWindowedFullscreenById(u64),
    #[knuffel(skip)]
    FocusWindow(u64),
    FocusWindowInColumn(#[knuffel(argument)] u8),
    FocusWindowPrevious,
    FocusColumnLeft,
    #[knuffel(skip)]
    FocusColumnLeftUnderMouse,
    FocusColumnRight,
    #[knuffel(skip)]
    FocusColumnRightUnderMouse,
    FocusColumnFirst,
    FocusColumnLast,
    FocusColumnRightOrFirst,
    FocusColumnLeftOrLast,
    FocusColumn(#[knuffel(argument)] usize),
    FocusWindowOrMonitorUp,
    FocusWindowOrMonitorDown,
    FocusColumnOrMonitorLeft,
    FocusColumnOrMonitorRight,
    FocusWindowDown,
    FocusWindowUp,
    FocusWindowDownOrColumnLeft,
    FocusWindowDownOrColumnRight,
    FocusWindowUpOrColumnLeft,
    FocusWindowUpOrColumnRight,
    FocusWindowOrWorkspaceDown,
    FocusWindowOrWorkspaceUp,
    FocusWindowTop,
    FocusWindowBottom,
    FocusWindowDownOrTop,
    FocusWindowUpOrBottom,
    MoveColumnLeft,
    MoveColumnRight,
    MoveColumnToFirst,
    MoveColumnToLast,
    MoveColumnLeftOrToMonitorLeft,
    MoveColumnRightOrToMonitorRight,
    MoveColumnToIndex(#[knuffel(argument)] usize),
    MoveWindowDown,
    MoveWindowUp,
    MoveWindowDownOrToWorkspaceDown,
    MoveWindowUpOrToWorkspaceUp,
    ConsumeOrExpelWindowLeft,
    #[knuffel(skip)]
    ConsumeOrExpelWindowLeftById(u64),
    ConsumeOrExpelWindowRight,
    #[knuffel(skip)]
    ConsumeOrExpelWindowRightById(u64),
    ConsumeWindowIntoColumn,
    ExpelWindowFromColumn,
    SwapWindowLeft,
    SwapWindowRight,
    ToggleColumnTabbedDisplay,
    SetColumnDisplay(#[knuffel(argument, str)] ColumnDisplay),
    CenterColumn,
    CenterWindow,
    #[knuffel(skip)]
    CenterWindowById(u64),
    CenterVisibleColumns,
    FocusWorkspaceDown,
    #[knuffel(skip)]
    FocusWorkspaceDownUnderMouse,
    FocusWorkspaceUp,
    #[knuffel(skip)]
    FocusWorkspaceUpUnderMouse,
    FocusWorkspace(#[knuffel(argument)] WorkspaceReference),
    FocusWorkspacePrevious,
    MoveWindowToWorkspaceDown,
    MoveWindowToWorkspaceUp,
    MoveWindowToWorkspace(
        #[knuffel(argument)] WorkspaceReference,
        #[knuffel(property(name = "focus"), default = true)] bool,
    ),
    #[knuffel(skip)]
    MoveWindowToWorkspaceById {
        window_id: u64,
        reference: WorkspaceReference,
        focus: bool,
    },
    MoveColumnToWorkspaceDown(#[knuffel(property(name = "focus"), default = true)] bool),
    MoveColumnToWorkspaceUp(#[knuffel(property(name = "focus"), default = true)] bool),
    MoveColumnToWorkspace(
        #[knuffel(argument)] WorkspaceReference,
        #[knuffel(property(name = "focus"), default = true)] bool,
    ),
    MoveWorkspaceDown,
    MoveWorkspaceUp,
    MoveWorkspaceToIndex(#[knuffel(argument)] usize),
    #[knuffel(skip)]
    MoveWorkspaceToIndexByRef {
        new_idx: usize,
        reference: WorkspaceReference,
    },
    #[knuffel(skip)]
    MoveWorkspaceToMonitorByRef {
        output_name: String,
        reference: WorkspaceReference,
    },
    MoveWorkspaceToMonitor(#[knuffel(argument)] String),
    SetWorkspaceName(#[knuffel(argument)] String),
    #[knuffel(skip)]
    SetWorkspaceNameByRef {
        name: String,
        reference: WorkspaceReference,
    },
    UnsetWorkspaceName,
    #[knuffel(skip)]
    UnsetWorkSpaceNameByRef(#[knuffel(argument)] WorkspaceReference),
    FocusMonitorLeft,
    FocusMonitorRight,
    FocusMonitorDown,
    FocusMonitorUp,
    FocusMonitorPrevious,
    FocusMonitorNext,
    FocusMonitor(#[knuffel(argument)] String),
    MoveWindowToMonitorLeft,
    MoveWindowToMonitorRight,
    MoveWindowToMonitorDown,
    MoveWindowToMonitorUp,
    MoveWindowToMonitorPrevious,
    MoveWindowToMonitorNext,
    MoveWindowToMonitor(#[knuffel(argument)] String),
    #[knuffel(skip)]
    MoveWindowToMonitorById {
        id: u64,
        output: String,
    },
    MoveColumnToMonitorLeft,
    MoveColumnToMonitorRight,
    MoveColumnToMonitorDown,
    MoveColumnToMonitorUp,
    MoveColumnToMonitorPrevious,
    MoveColumnToMonitorNext,
    MoveColumnToMonitor(#[knuffel(argument)] String),
    SetWindowWidth(#[knuffel(argument, str)] SizeChange),
    #[knuffel(skip)]
    SetWindowWidthById {
        id: u64,
        change: SizeChange,
    },
    SetWindowHeight(#[knuffel(argument, str)] SizeChange),
    #[knuffel(skip)]
    SetWindowHeightById {
        id: u64,
        change: SizeChange,
    },
    ResetWindowHeight,
    #[knuffel(skip)]
    ResetWindowHeightById(u64),
    SwitchPresetColumnWidth,
    SwitchPresetWindowWidth,
    #[knuffel(skip)]
    SwitchPresetWindowWidthById(u64),
    SwitchPresetWindowHeight,
    #[knuffel(skip)]
    SwitchPresetWindowHeightById(u64),
    MaximizeColumn,
    SetColumnWidth(#[knuffel(argument, str)] SizeChange),
    ExpandColumnToAvailableWidth,
    SwitchLayout(#[knuffel(argument, str)] LayoutSwitchTarget),
    ShowHotkeyOverlay,
    MoveWorkspaceToMonitorLeft,
    MoveWorkspaceToMonitorRight,
    MoveWorkspaceToMonitorDown,
    MoveWorkspaceToMonitorUp,
    MoveWorkspaceToMonitorPrevious,
    MoveWorkspaceToMonitorNext,
    ToggleWindowFloating,
    #[knuffel(skip)]
    ToggleWindowFloatingById(u64),
    MoveWindowToFloating,
    #[knuffel(skip)]
    MoveWindowToFloatingById(u64),
    MoveWindowToTiling,
    #[knuffel(skip)]
    MoveWindowToTilingById(u64),
    FocusFloating,
    FocusTiling,
    SwitchFocusBetweenFloatingAndTiling,
    #[knuffel(skip)]
    MoveFloatingWindowById {
        id: Option<u64>,
        x: PositionChange,
        y: PositionChange,
    },
    ToggleWindowRuleOpacity,
    #[knuffel(skip)]
    ToggleWindowRuleOpacityById(u64),
    SetDynamicCastWindow,
    #[knuffel(skip)]
    SetDynamicCastWindowById(u64),
    SetDynamicCastMonitor(#[knuffel(argument)] Option<String>),
    ClearDynamicCastTarget,
    ToggleOverview,
    OpenOverview,
    CloseOverview,
    #[knuffel(skip)]
    ToggleWindowUrgent(u64),
    #[knuffel(skip)]
    SetWindowUrgent(u64),
    #[knuffel(skip)]
    UnsetWindowUrgent(u64),
}

impl From<niri_ipc::Action> for Action {
    fn from(value: niri_ipc::Action) -> Self {
        match value {
            niri_ipc::Action::Quit { skip_confirmation } => Self::Quit(skip_confirmation),
            niri_ipc::Action::PowerOffMonitors {} => Self::PowerOffMonitors,
            niri_ipc::Action::PowerOnMonitors {} => Self::PowerOnMonitors,
            niri_ipc::Action::Spawn { command } => Self::Spawn(command),
            niri_ipc::Action::DoScreenTransition { delay_ms } => Self::DoScreenTransition(delay_ms),
            niri_ipc::Action::Screenshot { show_pointer } => Self::Screenshot(show_pointer),
            niri_ipc::Action::ScreenshotScreen {
                write_to_disk,
                show_pointer,
            } => Self::ScreenshotScreen(write_to_disk, show_pointer),
            niri_ipc::Action::ScreenshotWindow {
                id: None,
                write_to_disk,
            } => Self::ScreenshotWindow(write_to_disk),
            niri_ipc::Action::ScreenshotWindow {
                id: Some(id),
                write_to_disk,
            } => Self::ScreenshotWindowById { id, write_to_disk },
            niri_ipc::Action::ToggleKeyboardShortcutsInhibit {} => {
                Self::ToggleKeyboardShortcutsInhibit
            }
            niri_ipc::Action::CloseWindow { id: None } => Self::CloseWindow,
            niri_ipc::Action::CloseWindow { id: Some(id) } => Self::CloseWindowById(id),
            niri_ipc::Action::FullscreenWindow { id: None } => Self::FullscreenWindow,
            niri_ipc::Action::FullscreenWindow { id: Some(id) } => Self::FullscreenWindowById(id),
            niri_ipc::Action::ToggleWindowedFullscreen { id: None } => {
                Self::ToggleWindowedFullscreen
            }
            niri_ipc::Action::ToggleWindowedFullscreen { id: Some(id) } => {
                Self::ToggleWindowedFullscreenById(id)
            }
            niri_ipc::Action::FocusWindow { id } => Self::FocusWindow(id),
            niri_ipc::Action::FocusWindowInColumn { index } => Self::FocusWindowInColumn(index),
            niri_ipc::Action::FocusWindowPrevious {} => Self::FocusWindowPrevious,
            niri_ipc::Action::FocusColumnLeft {} => Self::FocusColumnLeft,
            niri_ipc::Action::FocusColumnRight {} => Self::FocusColumnRight,
            niri_ipc::Action::FocusColumnFirst {} => Self::FocusColumnFirst,
            niri_ipc::Action::FocusColumnLast {} => Self::FocusColumnLast,
            niri_ipc::Action::FocusColumnRightOrFirst {} => Self::FocusColumnRightOrFirst,
            niri_ipc::Action::FocusColumnLeftOrLast {} => Self::FocusColumnLeftOrLast,
            niri_ipc::Action::FocusColumn { index } => Self::FocusColumn(index),
            niri_ipc::Action::FocusWindowOrMonitorUp {} => Self::FocusWindowOrMonitorUp,
            niri_ipc::Action::FocusWindowOrMonitorDown {} => Self::FocusWindowOrMonitorDown,
            niri_ipc::Action::FocusColumnOrMonitorLeft {} => Self::FocusColumnOrMonitorLeft,
            niri_ipc::Action::FocusColumnOrMonitorRight {} => Self::FocusColumnOrMonitorRight,
            niri_ipc::Action::FocusWindowDown {} => Self::FocusWindowDown,
            niri_ipc::Action::FocusWindowUp {} => Self::FocusWindowUp,
            niri_ipc::Action::FocusWindowDownOrColumnLeft {} => Self::FocusWindowDownOrColumnLeft,
            niri_ipc::Action::FocusWindowDownOrColumnRight {} => Self::FocusWindowDownOrColumnRight,
            niri_ipc::Action::FocusWindowUpOrColumnLeft {} => Self::FocusWindowUpOrColumnLeft,
            niri_ipc::Action::FocusWindowUpOrColumnRight {} => Self::FocusWindowUpOrColumnRight,
            niri_ipc::Action::FocusWindowOrWorkspaceDown {} => Self::FocusWindowOrWorkspaceDown,
            niri_ipc::Action::FocusWindowOrWorkspaceUp {} => Self::FocusWindowOrWorkspaceUp,
            niri_ipc::Action::FocusWindowTop {} => Self::FocusWindowTop,
            niri_ipc::Action::FocusWindowBottom {} => Self::FocusWindowBottom,
            niri_ipc::Action::FocusWindowDownOrTop {} => Self::FocusWindowDownOrTop,
            niri_ipc::Action::FocusWindowUpOrBottom {} => Self::FocusWindowUpOrBottom,
            niri_ipc::Action::MoveColumnLeft {} => Self::MoveColumnLeft,
            niri_ipc::Action::MoveColumnRight {} => Self::MoveColumnRight,
            niri_ipc::Action::MoveColumnToFirst {} => Self::MoveColumnToFirst,
            niri_ipc::Action::MoveColumnToLast {} => Self::MoveColumnToLast,
            niri_ipc::Action::MoveColumnToIndex { index } => Self::MoveColumnToIndex(index),
            niri_ipc::Action::MoveColumnLeftOrToMonitorLeft {} => {
                Self::MoveColumnLeftOrToMonitorLeft
            }
            niri_ipc::Action::MoveColumnRightOrToMonitorRight {} => {
                Self::MoveColumnRightOrToMonitorRight
            }
            niri_ipc::Action::MoveWindowDown {} => Self::MoveWindowDown,
            niri_ipc::Action::MoveWindowUp {} => Self::MoveWindowUp,
            niri_ipc::Action::MoveWindowDownOrToWorkspaceDown {} => {
                Self::MoveWindowDownOrToWorkspaceDown
            }
            niri_ipc::Action::MoveWindowUpOrToWorkspaceUp {} => Self::MoveWindowUpOrToWorkspaceUp,
            niri_ipc::Action::ConsumeOrExpelWindowLeft { id: None } => {
                Self::ConsumeOrExpelWindowLeft
            }
            niri_ipc::Action::ConsumeOrExpelWindowLeft { id: Some(id) } => {
                Self::ConsumeOrExpelWindowLeftById(id)
            }
            niri_ipc::Action::ConsumeOrExpelWindowRight { id: None } => {
                Self::ConsumeOrExpelWindowRight
            }
            niri_ipc::Action::ConsumeOrExpelWindowRight { id: Some(id) } => {
                Self::ConsumeOrExpelWindowRightById(id)
            }
            niri_ipc::Action::ConsumeWindowIntoColumn {} => Self::ConsumeWindowIntoColumn,
            niri_ipc::Action::ExpelWindowFromColumn {} => Self::ExpelWindowFromColumn,
            niri_ipc::Action::SwapWindowRight {} => Self::SwapWindowRight,
            niri_ipc::Action::SwapWindowLeft {} => Self::SwapWindowLeft,
            niri_ipc::Action::ToggleColumnTabbedDisplay {} => Self::ToggleColumnTabbedDisplay,
            niri_ipc::Action::SetColumnDisplay { display } => Self::SetColumnDisplay(display),
            niri_ipc::Action::CenterColumn {} => Self::CenterColumn,
            niri_ipc::Action::CenterWindow { id: None } => Self::CenterWindow,
            niri_ipc::Action::CenterWindow { id: Some(id) } => Self::CenterWindowById(id),
            niri_ipc::Action::CenterVisibleColumns {} => Self::CenterVisibleColumns,
            niri_ipc::Action::FocusWorkspaceDown {} => Self::FocusWorkspaceDown,
            niri_ipc::Action::FocusWorkspaceUp {} => Self::FocusWorkspaceUp,
            niri_ipc::Action::FocusWorkspace { reference } => {
                Self::FocusWorkspace(WorkspaceReference::from(reference))
            }
            niri_ipc::Action::FocusWorkspacePrevious {} => Self::FocusWorkspacePrevious,
            niri_ipc::Action::MoveWindowToWorkspaceDown {} => Self::MoveWindowToWorkspaceDown,
            niri_ipc::Action::MoveWindowToWorkspaceUp {} => Self::MoveWindowToWorkspaceUp,
            niri_ipc::Action::MoveWindowToWorkspace {
                window_id: None,
                reference,
                focus,
            } => Self::MoveWindowToWorkspace(WorkspaceReference::from(reference), focus),
            niri_ipc::Action::MoveWindowToWorkspace {
                window_id: Some(window_id),
                reference,
                focus,
            } => Self::MoveWindowToWorkspaceById {
                window_id,
                reference: WorkspaceReference::from(reference),
                focus,
            },
            niri_ipc::Action::MoveColumnToWorkspaceDown { focus } => {
                Self::MoveColumnToWorkspaceDown(focus)
            }
            niri_ipc::Action::MoveColumnToWorkspaceUp { focus } => {
                Self::MoveColumnToWorkspaceUp(focus)
            }
            niri_ipc::Action::MoveColumnToWorkspace { reference, focus } => {
                Self::MoveColumnToWorkspace(WorkspaceReference::from(reference), focus)
            }
            niri_ipc::Action::MoveWorkspaceDown {} => Self::MoveWorkspaceDown,
            niri_ipc::Action::MoveWorkspaceUp {} => Self::MoveWorkspaceUp,
            niri_ipc::Action::SetWorkspaceName {
                name,
                workspace: None,
            } => Self::SetWorkspaceName(name),
            niri_ipc::Action::SetWorkspaceName {
                name,
                workspace: Some(reference),
            } => Self::SetWorkspaceNameByRef {
                name,
                reference: WorkspaceReference::from(reference),
            },
            niri_ipc::Action::UnsetWorkspaceName { reference: None } => Self::UnsetWorkspaceName,
            niri_ipc::Action::UnsetWorkspaceName {
                reference: Some(reference),
            } => Self::UnsetWorkSpaceNameByRef(WorkspaceReference::from(reference)),
            niri_ipc::Action::FocusMonitorLeft {} => Self::FocusMonitorLeft,
            niri_ipc::Action::FocusMonitorRight {} => Self::FocusMonitorRight,
            niri_ipc::Action::FocusMonitorDown {} => Self::FocusMonitorDown,
            niri_ipc::Action::FocusMonitorUp {} => Self::FocusMonitorUp,
            niri_ipc::Action::FocusMonitorPrevious {} => Self::FocusMonitorPrevious,
            niri_ipc::Action::FocusMonitorNext {} => Self::FocusMonitorNext,
            niri_ipc::Action::FocusMonitor { output } => Self::FocusMonitor(output),
            niri_ipc::Action::MoveWindowToMonitorLeft {} => Self::MoveWindowToMonitorLeft,
            niri_ipc::Action::MoveWindowToMonitorRight {} => Self::MoveWindowToMonitorRight,
            niri_ipc::Action::MoveWindowToMonitorDown {} => Self::MoveWindowToMonitorDown,
            niri_ipc::Action::MoveWindowToMonitorUp {} => Self::MoveWindowToMonitorUp,
            niri_ipc::Action::MoveWindowToMonitorPrevious {} => Self::MoveWindowToMonitorPrevious,
            niri_ipc::Action::MoveWindowToMonitorNext {} => Self::MoveWindowToMonitorNext,
            niri_ipc::Action::MoveWindowToMonitor { id: None, output } => {
                Self::MoveWindowToMonitor(output)
            }
            niri_ipc::Action::MoveWindowToMonitor {
                id: Some(id),
                output,
            } => Self::MoveWindowToMonitorById { id, output },
            niri_ipc::Action::MoveColumnToMonitorLeft {} => Self::MoveColumnToMonitorLeft,
            niri_ipc::Action::MoveColumnToMonitorRight {} => Self::MoveColumnToMonitorRight,
            niri_ipc::Action::MoveColumnToMonitorDown {} => Self::MoveColumnToMonitorDown,
            niri_ipc::Action::MoveColumnToMonitorUp {} => Self::MoveColumnToMonitorUp,
            niri_ipc::Action::MoveColumnToMonitorPrevious {} => Self::MoveColumnToMonitorPrevious,
            niri_ipc::Action::MoveColumnToMonitorNext {} => Self::MoveColumnToMonitorNext,
            niri_ipc::Action::MoveColumnToMonitor { output } => Self::MoveColumnToMonitor(output),
            niri_ipc::Action::SetWindowWidth { id: None, change } => Self::SetWindowWidth(change),
            niri_ipc::Action::SetWindowWidth {
                id: Some(id),
                change,
            } => Self::SetWindowWidthById { id, change },
            niri_ipc::Action::SetWindowHeight { id: None, change } => Self::SetWindowHeight(change),
            niri_ipc::Action::SetWindowHeight {
                id: Some(id),
                change,
            } => Self::SetWindowHeightById { id, change },
            niri_ipc::Action::ResetWindowHeight { id: None } => Self::ResetWindowHeight,
            niri_ipc::Action::ResetWindowHeight { id: Some(id) } => Self::ResetWindowHeightById(id),
            niri_ipc::Action::SwitchPresetColumnWidth {} => Self::SwitchPresetColumnWidth,
            niri_ipc::Action::SwitchPresetWindowWidth { id: None } => Self::SwitchPresetWindowWidth,
            niri_ipc::Action::SwitchPresetWindowWidth { id: Some(id) } => {
                Self::SwitchPresetWindowWidthById(id)
            }
            niri_ipc::Action::SwitchPresetWindowHeight { id: None } => {
                Self::SwitchPresetWindowHeight
            }
            niri_ipc::Action::SwitchPresetWindowHeight { id: Some(id) } => {
                Self::SwitchPresetWindowHeightById(id)
            }
            niri_ipc::Action::MaximizeColumn {} => Self::MaximizeColumn,
            niri_ipc::Action::SetColumnWidth { change } => Self::SetColumnWidth(change),
            niri_ipc::Action::ExpandColumnToAvailableWidth {} => Self::ExpandColumnToAvailableWidth,
            niri_ipc::Action::SwitchLayout { layout } => Self::SwitchLayout(layout),
            niri_ipc::Action::ShowHotkeyOverlay {} => Self::ShowHotkeyOverlay,
            niri_ipc::Action::MoveWorkspaceToMonitorLeft {} => Self::MoveWorkspaceToMonitorLeft,
            niri_ipc::Action::MoveWorkspaceToMonitorRight {} => Self::MoveWorkspaceToMonitorRight,
            niri_ipc::Action::MoveWorkspaceToMonitorDown {} => Self::MoveWorkspaceToMonitorDown,
            niri_ipc::Action::MoveWorkspaceToMonitorUp {} => Self::MoveWorkspaceToMonitorUp,
            niri_ipc::Action::MoveWorkspaceToMonitorPrevious {} => {
                Self::MoveWorkspaceToMonitorPrevious
            }
            niri_ipc::Action::MoveWorkspaceToIndex {
                index,
                reference: Some(reference),
            } => Self::MoveWorkspaceToIndexByRef {
                new_idx: index,
                reference: WorkspaceReference::from(reference),
            },
            niri_ipc::Action::MoveWorkspaceToIndex {
                index,
                reference: None,
            } => Self::MoveWorkspaceToIndex(index),
            niri_ipc::Action::MoveWorkspaceToMonitor {
                output,
                reference: Some(reference),
            } => Self::MoveWorkspaceToMonitorByRef {
                output_name: output,
                reference: WorkspaceReference::from(reference),
            },
            niri_ipc::Action::MoveWorkspaceToMonitor {
                output,
                reference: None,
            } => Self::MoveWorkspaceToMonitor(output),
            niri_ipc::Action::MoveWorkspaceToMonitorNext {} => Self::MoveWorkspaceToMonitorNext,
            niri_ipc::Action::ToggleDebugTint {} => Self::ToggleDebugTint,
            niri_ipc::Action::DebugToggleOpaqueRegions {} => Self::DebugToggleOpaqueRegions,
            niri_ipc::Action::DebugToggleDamage {} => Self::DebugToggleDamage,
            niri_ipc::Action::ToggleWindowFloating { id: None } => Self::ToggleWindowFloating,
            niri_ipc::Action::ToggleWindowFloating { id: Some(id) } => {
                Self::ToggleWindowFloatingById(id)
            }
            niri_ipc::Action::MoveWindowToFloating { id: None } => Self::MoveWindowToFloating,
            niri_ipc::Action::MoveWindowToFloating { id: Some(id) } => {
                Self::MoveWindowToFloatingById(id)
            }
            niri_ipc::Action::MoveWindowToTiling { id: None } => Self::MoveWindowToTiling,
            niri_ipc::Action::MoveWindowToTiling { id: Some(id) } => {
                Self::MoveWindowToTilingById(id)
            }
            niri_ipc::Action::FocusFloating {} => Self::FocusFloating,
            niri_ipc::Action::FocusTiling {} => Self::FocusTiling,
            niri_ipc::Action::SwitchFocusBetweenFloatingAndTiling {} => {
                Self::SwitchFocusBetweenFloatingAndTiling
            }
            niri_ipc::Action::MoveFloatingWindow { id, x, y } => {
                Self::MoveFloatingWindowById { id, x, y }
            }
            niri_ipc::Action::ToggleWindowRuleOpacity { id: None } => Self::ToggleWindowRuleOpacity,
            niri_ipc::Action::ToggleWindowRuleOpacity { id: Some(id) } => {
                Self::ToggleWindowRuleOpacityById(id)
            }
            niri_ipc::Action::SetDynamicCastWindow { id: None } => Self::SetDynamicCastWindow,
            niri_ipc::Action::SetDynamicCastWindow { id: Some(id) } => {
                Self::SetDynamicCastWindowById(id)
            }
            niri_ipc::Action::SetDynamicCastMonitor { output } => {
                Self::SetDynamicCastMonitor(output)
            }
            niri_ipc::Action::ClearDynamicCastTarget {} => Self::ClearDynamicCastTarget,
            niri_ipc::Action::ToggleOverview {} => Self::ToggleOverview,
            niri_ipc::Action::OpenOverview {} => Self::OpenOverview,
            niri_ipc::Action::CloseOverview {} => Self::CloseOverview,
            niri_ipc::Action::ToggleWindowUrgent { id } => Self::ToggleWindowUrgent(id),
            niri_ipc::Action::SetWindowUrgent { id } => Self::SetWindowUrgent(id),
            niri_ipc::Action::UnsetWindowUrgent { id } => Self::UnsetWindowUrgent(id),
        }
    }
}

#[derive(Debug, PartialEq, Eq, Clone)]
pub enum WorkspaceReference {
    Id(u64),
    Index(u8),
    Name(String),
}

impl From<WorkspaceReferenceArg> for WorkspaceReference {
    fn from(reference: WorkspaceReferenceArg) -> WorkspaceReference {
        match reference {
            WorkspaceReferenceArg::Id(id) => Self::Id(id),
            WorkspaceReferenceArg::Index(i) => Self::Index(i),
            WorkspaceReferenceArg::Name(n) => Self::Name(n),
        }
    }
}

impl<S: knuffel::traits::ErrorSpan> knuffel::DecodeScalar<S> for WorkspaceReference {
    fn type_check(
        type_name: &Option<knuffel::span::Spanned<knuffel::ast::TypeName, S>>,
        ctx: &mut knuffel::decode::Context<S>,
    ) {
        if let Some(type_name) = &type_name {
            ctx.emit_error(DecodeError::unexpected(
                type_name,
                "type name",
                "no type name expected for this node",
            ));
        }
    }

    fn raw_decode(
        val: &knuffel::span::Spanned<knuffel::ast::Literal, S>,
        ctx: &mut knuffel::decode::Context<S>,
    ) -> Result<WorkspaceReference, DecodeError<S>> {
        match &**val {
            knuffel::ast::Literal::String(ref s) => Ok(WorkspaceReference::Name(s.clone().into())),
            knuffel::ast::Literal::Int(ref value) => match value.try_into() {
                Ok(v) => Ok(WorkspaceReference::Index(v)),
                Err(e) => {
                    ctx.emit_error(DecodeError::conversion(val, e));
                    Ok(WorkspaceReference::Index(0))
                }
            },
            _ => {
                ctx.emit_error(DecodeError::unsupported(
                    val,
                    "Unsupported value, only numbers and strings are recognized",
                ));
                Ok(WorkspaceReference::Index(0))
            }
        }
    }
}

impl<S: knuffel::traits::ErrorSpan, const MIN: i32, const MAX: i32> knuffel::DecodeScalar<S>
    for FloatOrInt<MIN, MAX>
{
    fn type_check(
        type_name: &Option<knuffel::span::Spanned<knuffel::ast::TypeName, S>>,
        ctx: &mut knuffel::decode::Context<S>,
    ) {
        if let Some(type_name) = &type_name {
            ctx.emit_error(DecodeError::unexpected(
                type_name,
                "type name",
                "no type name expected for this node",
            ));
        }
    }

    fn raw_decode(
        val: &knuffel::span::Spanned<knuffel::ast::Literal, S>,
        ctx: &mut knuffel::decode::Context<S>,
    ) -> Result<Self, DecodeError<S>> {
        match &**val {
            knuffel::ast::Literal::Int(ref value) => match value.try_into() {
                Ok(v) => {
                    if (MIN..=MAX).contains(&v) {
                        Ok(FloatOrInt(f64::from(v)))
                    } else {
                        ctx.emit_error(DecodeError::conversion(
                            val,
                            format!("value must be between {MIN} and {MAX}"),
                        ));
                        Ok(FloatOrInt::default())
                    }
                }
                Err(e) => {
                    ctx.emit_error(DecodeError::conversion(val, e));
                    Ok(FloatOrInt::default())
                }
            },
            knuffel::ast::Literal::Decimal(ref value) => match value.try_into() {
                Ok(v) => {
                    if (f64::from(MIN)..=f64::from(MAX)).contains(&v) {
                        Ok(FloatOrInt(v))
                    } else {
                        ctx.emit_error(DecodeError::conversion(
                            val,
                            format!("value must be between {MIN} and {MAX}"),
                        ));
                        Ok(FloatOrInt::default())
                    }
                }
                Err(e) => {
                    ctx.emit_error(DecodeError::conversion(val, e));
                    Ok(FloatOrInt::default())
                }
            },
            _ => {
                ctx.emit_error(DecodeError::unsupported(
                    val,
                    "Unsupported value, only numbers are recognized",
                ));
                Ok(FloatOrInt::default())
            }
        }
    }
}

#[derive(knuffel::Decode, Debug, Default, PartialEq)]
pub struct DebugConfig {
    #[knuffel(child, unwrap(argument))]
    pub preview_render: Option<PreviewRender>,
    #[knuffel(child)]
    pub dbus_interfaces_in_non_session_instances: bool,
    #[knuffel(child)]
    pub wait_for_frame_completion_before_queueing: bool,
    #[knuffel(child)]
    pub enable_overlay_planes: bool,
    #[knuffel(child)]
    pub disable_cursor_plane: bool,
    #[knuffel(child)]
    pub disable_direct_scanout: bool,
    #[knuffel(child)]
    pub restrict_primary_scanout_to_matching_format: bool,
    #[knuffel(child, unwrap(argument))]
    pub render_drm_device: Option<PathBuf>,
    #[knuffel(child)]
    pub force_pipewire_invalid_modifier: bool,
    #[knuffel(child)]
    pub emulate_zero_presentation_time: bool,
    #[knuffel(child)]
    pub disable_resize_throttling: bool,
    #[knuffel(child)]
    pub disable_transactions: bool,
    #[knuffel(child)]
    pub keep_laptop_panel_on_when_lid_is_closed: bool,
    #[knuffel(child)]
    pub disable_monitor_names: bool,
    #[knuffel(child)]
    pub strict_new_window_focus_policy: bool,
    #[knuffel(child)]
    pub honor_xdg_activation_with_invalid_serial: bool,
    #[knuffel(child)]
    pub deactivate_unfocused_windows: bool,
    #[knuffel(child)]
    pub skip_cursor_only_updates_during_vrr: bool,
}

#[derive(knuffel::DecodeScalar, Debug, Clone, Copy, PartialEq, Eq)]
pub enum PreviewRender {
    Screencast,
    ScreenCapture,
}

#[derive(Debug, Clone)]
pub enum ConfigPath {
    /// Explicitly set config path.
    ///
    /// Load the config only from this path, never create it.
    Explicit(PathBuf),

    /// Default config path.
    ///
    /// Prioritize the user path, fallback to the system path, fallback to creating the user path
    /// at compositor startup.
    Regular {
        /// User config path, usually `$XDG_CONFIG_HOME/niri/config.kdl`.
        user_path: PathBuf,
        /// System config path, usually `/etc/niri/config.kdl`.
        system_path: PathBuf,
    },
}

impl ConfigPath {
    /// Load the config, or return an error if it doesn't exist.
    pub fn load(&self) -> miette::Result<Config> {
        let _span = tracy_client::span!("ConfigPath::load");

        self.load_inner(|user_path, system_path| {
            Err(miette::miette!(
                "no config file found; create one at {user_path:?} or {system_path:?}",
            ))
        })
        .context("error loading config")
    }

    /// Load the config, or create it if it doesn't exist.
    ///
    /// Returns a tuple containing the path that was created, if any, and the loaded config.
    ///
    /// If the config was created, but for some reason could not be read afterwards,
    /// this may return `(Some(_), Err(_))`.
    pub fn load_or_create(&self) -> (Option<&Path>, miette::Result<Config>) {
        let _span = tracy_client::span!("ConfigPath::load_or_create");

        let mut created_at = None;

        let result = self
            .load_inner(|user_path, _| {
                Self::create(user_path, &mut created_at)
                    .map(|()| user_path)
                    .with_context(|| format!("error creating config at {user_path:?}"))
            })
            .context("error loading config");

        (created_at, result)
    }

    fn load_inner<'a>(
        &'a self,
        maybe_create: impl FnOnce(&'a Path, &'a Path) -> miette::Result<&'a Path>,
    ) -> miette::Result<Config> {
        let path = match self {
            ConfigPath::Explicit(path) => path.as_path(),
            ConfigPath::Regular {
                user_path,
                system_path,
            } => {
                if user_path.exists() {
                    user_path.as_path()
                } else if system_path.exists() {
                    system_path.as_path()
                } else {
                    maybe_create(user_path.as_path(), system_path.as_path())?
                }
            }
        };
        Config::load(path)
    }

    fn create<'a>(path: &'a Path, created_at: &mut Option<&'a Path>) -> miette::Result<()> {
        if let Some(default_parent) = path.parent() {
            fs::create_dir_all(default_parent)
                .into_diagnostic()
                .with_context(|| format!("error creating config directory {default_parent:?}"))?;
        }

        // Create the config and fill it with the default config if it doesn't exist.
        let mut new_file = match File::options()
            .read(true)
            .write(true)
            .create_new(true)
            .open(path)
        {
            Err(err) if err.kind() == std::io::ErrorKind::AlreadyExists => return Ok(()),
            res => res,
        }
        .into_diagnostic()
        .with_context(|| format!("error opening config file at {path:?}"))?;

        *created_at = Some(path);

        let default = include_bytes!("../../resources/default-config.kdl");

        new_file
            .write_all(default)
            .into_diagnostic()
            .with_context(|| format!("error writing default config to {path:?}"))?;

        Ok(())
    }
}

impl Config {
    pub fn load(path: &Path) -> miette::Result<Self> {
        let contents = fs::read_to_string(path)
            .into_diagnostic()
            .with_context(|| format!("error reading {path:?}"))?;

=======
>>>>>>> 082d0581
        let config = Self::parse(
            path.file_name()
                .and_then(OsStr::to_str)
                .unwrap_or("config.kdl"),
            &contents,
<<<<<<< HEAD
        )
        .context("error parsing")?;
        debug!("loaded config from {path:?}");
        Ok(config)
    }

    pub fn parse(filename: &str, text: &str) -> Result<Self, knuffel::Error> {
        let _span = tracy_client::span!("Config::parse");
        knuffel::parse(filename, text)
    }
}

impl Default for Config {
    fn default() -> Self {
        Config::parse(
            "default-config.kdl",
            include_str!("../../resources/default-config.kdl"),
        )
        .unwrap()
    }
}

impl BorderRule {
    pub fn merge_with(&mut self, other: &Self) {
        if other.off {
            self.off = true;
            self.on = false;
        }

        if other.on {
            self.off = false;
            self.on = true;
        }

        if let Some(x) = other.width {
            self.width = Some(x);
        }
        if let Some(x) = other.active_color {
            self.active_color = Some(x);
        }
        if let Some(x) = other.inactive_color {
            self.inactive_color = Some(x);
        }
        if let Some(x) = other.urgent_color {
            self.urgent_color = Some(x);
        }
        if let Some(x) = other.active_gradient {
            self.active_gradient = Some(x);
        }
        if let Some(x) = other.inactive_gradient {
            self.inactive_gradient = Some(x);
        }
        if let Some(x) = other.urgent_gradient {
            self.urgent_gradient = Some(x);
        }
    }

    pub fn resolve_against(&self, mut config: Border) -> Border {
        config.off |= self.off;
        if self.on {
            config.off = false;
        }

        if let Some(x) = self.width {
            config.width = x;
        }
        if let Some(x) = self.active_color {
            config.active_color = x;
            config.active_gradient = None;
        }
        if let Some(x) = self.inactive_color {
            config.inactive_color = x;
            config.inactive_gradient = None;
        }
        if let Some(x) = self.urgent_color {
            config.urgent_color = x;
            config.urgent_gradient = None;
        }
        if let Some(x) = self.active_gradient {
            config.active_gradient = Some(x);
        }
        if let Some(x) = self.inactive_gradient {
            config.inactive_gradient = Some(x);
        }
        if let Some(x) = self.urgent_gradient {
            config.urgent_gradient = Some(x);
        }

        config
    }
}

impl BlurRule {
    pub fn merge_with(&mut self, other: &Self) {
        if other.off {
            self.off = true;
            self.on = false;
        }

        if other.on {
            self.off = false;
            self.on = true;
        }

        if let Some(x) = other.passes {
            self.passes = Some(x);
        }

        if let Some(x) = other.radius {
            self.radius = Some(x);
        }

        if let Some(x) = other.noise {
            self.noise = Some(x);
        }
    }

    pub fn resolve_against(&self, mut config: Blur) -> Blur {
        config.on |= self.on;

        if self.off {
            config.on = false;
        }

        if let Some(x) = self.passes {
            config.passes = x;
        }

        if let Some(x) = self.radius {
            config.radius = x;
        }

        if let Some(x) = self.noise {
            config.noise = x;
        }

        config
    }
}

impl ShadowRule {
    pub fn merge_with(&mut self, other: &Self) {
        if other.off {
            self.off = true;
            self.on = false;
        }

        if other.on {
            self.off = false;
            self.on = true;
        }

        if let Some(x) = other.offset {
            self.offset = Some(x);
        }
        if let Some(x) = other.softness {
            self.softness = Some(x);
        }
        if let Some(x) = other.spread {
            self.spread = Some(x);
        }
        if let Some(x) = other.draw_behind_window {
            self.draw_behind_window = Some(x);
        }
        if let Some(x) = other.color {
            self.color = Some(x);
        }
        if let Some(x) = other.inactive_color {
            self.inactive_color = Some(x);
        }
    }

    pub fn resolve_against(&self, mut config: Shadow) -> Shadow {
        config.on |= self.on;
        if self.off {
            config.on = false;
        }

        if let Some(x) = self.offset {
            config.offset = x;
        }
        if let Some(x) = self.softness {
            config.softness = x;
        }
        if let Some(x) = self.spread {
            config.spread = x;
        }
        if let Some(x) = self.draw_behind_window {
            config.draw_behind_window = x;
        }
        if let Some(x) = self.color {
            config.color = x;
        }
        if let Some(x) = self.inactive_color {
            config.inactive_color = Some(x);
        }

        config
    }
}

impl TabIndicatorRule {
    pub fn merge_with(&mut self, other: &Self) {
        if let Some(x) = other.active_color {
            self.active_color = Some(x);
        }
        if let Some(x) = other.inactive_color {
            self.inactive_color = Some(x);
        }
        if let Some(x) = other.urgent_color {
            self.urgent_color = Some(x);
        }
        if let Some(x) = other.active_gradient {
            self.active_gradient = Some(x);
        }
        if let Some(x) = other.inactive_gradient {
            self.inactive_gradient = Some(x);
        }
        if let Some(x) = other.urgent_gradient {
            self.urgent_gradient = Some(x);
        }
    }
}

impl CornerRadius {
    pub fn fit_to(self, width: f32, height: f32) -> Self {
        // Like in CSS: https://drafts.csswg.org/css-backgrounds/#corner-overlap
        let reduction = f32::min(
            f32::min(
                width / (self.top_left + self.top_right),
                width / (self.bottom_left + self.bottom_right),
            ),
            f32::min(
                height / (self.top_left + self.bottom_left),
                height / (self.top_right + self.bottom_right),
            ),
        );
        let reduction = f32::min(1., reduction);

        Self {
            top_left: self.top_left * reduction,
            top_right: self.top_right * reduction,
            bottom_right: self.bottom_right * reduction,
            bottom_left: self.bottom_left * reduction,
        }
    }

    pub fn expanded_by(mut self, width: f32) -> Self {
        // Radius = 0 is preserved, so that square corners remain square.
        if self.top_left > 0. {
            self.top_left += width;
        }
        if self.top_right > 0. {
            self.top_right += width;
        }
        if self.bottom_right > 0. {
            self.bottom_right += width;
        }
        if self.bottom_left > 0. {
            self.bottom_left += width;
        }

        if width < 0. {
            self.top_left = self.top_left.max(0.);
            self.top_right = self.top_right.max(0.);
            self.bottom_left = self.bottom_left.max(0.);
            self.bottom_right = self.bottom_right.max(0.);
        }

        self
    }

    pub fn scaled_by(self, scale: f32) -> Self {
        Self {
            top_left: self.top_left * scale,
            top_right: self.top_right * scale,
            bottom_right: self.bottom_right * scale,
            bottom_left: self.bottom_left * scale,
        }
    }
}

impl FromStr for GradientInterpolation {
    type Err = miette::Error;

    fn from_str(s: &str) -> Result<Self, Self::Err> {
        let mut iter = s.split_whitespace();
        let in_part1 = iter.next();
        let in_part2 = iter.next();
        let in_part3 = iter.next();

        let Some(in_part1) = in_part1 else {
            return Err(miette!("missing color space"));
        };

        let color = match in_part1 {
            "srgb" => GradientColorSpace::Srgb,
            "srgb-linear" => GradientColorSpace::SrgbLinear,
            "oklab" => GradientColorSpace::Oklab,
            "oklch" => GradientColorSpace::Oklch,
            x => {
                return Err(miette!(
                    "invalid color space {x}; can be srgb, srgb-linear, oklab or oklch"
                ))
            }
        };

        let interpolation = if let Some(in_part2) = in_part2 {
            if color != GradientColorSpace::Oklch {
                return Err(miette!("only oklch color space can have hue interpolation"));
            }

            if in_part3 != Some("hue") {
                return Err(miette!(
                    "interpolation must end with \"hue\", like \"oklch shorter hue\""
                ));
            } else if iter.next().is_some() {
                return Err(miette!("unexpected text after hue interpolation"));
            } else {
                match in_part2 {
                    "shorter" => HueInterpolation::Shorter,
                    "longer" => HueInterpolation::Longer,
                    "increasing" => HueInterpolation::Increasing,
                    "decreasing" => HueInterpolation::Decreasing,
                    x => {
                        return Err(miette!(
                            "invalid hue interpolation {x}; \
                             can be shorter, longer, increasing, decreasing"
                        ))
                    }
                }
            }
        } else {
            HueInterpolation::default()
        };

        Ok(Self {
            color_space: color,
            hue_interpolation: interpolation,
        })
    }
}

impl FromStr for Color {
    type Err = miette::Error;

    fn from_str(s: &str) -> Result<Self, Self::Err> {
        let color = csscolorparser::parse(s)
            .into_diagnostic()?
            .clamp()
            .to_array();
        Ok(Self::from_array_unpremul(color))
    }
}

#[derive(knuffel::Decode)]
struct ColorRgba {
    #[knuffel(argument)]
    r: u8,
    #[knuffel(argument)]
    g: u8,
    #[knuffel(argument)]
    b: u8,
    #[knuffel(argument)]
    a: u8,
}

impl From<ColorRgba> for Color {
    fn from(value: ColorRgba) -> Self {
        let ColorRgba { r, g, b, a } = value;
        Self::from_array_unpremul([r, g, b, a].map(|x| x as f32 / 255.))
    }
}

// Manual impl to allow both one-argument string and 4-argument RGBA forms.
impl<S> knuffel::Decode<S> for Color
where
    S: knuffel::traits::ErrorSpan,
{
    fn decode_node(
        node: &knuffel::ast::SpannedNode<S>,
        ctx: &mut knuffel::decode::Context<S>,
    ) -> Result<Self, DecodeError<S>> {
        // Check for unexpected type name.
        if let Some(type_name) = &node.type_name {
            ctx.emit_error(DecodeError::unexpected(
                type_name,
                "type name",
                "no type name expected for this node",
            ));
        }

        // Get the first argument.
        let mut iter_args = node.arguments.iter();
        let val = iter_args
            .next()
            .ok_or_else(|| DecodeError::missing(node, "additional argument is required"))?;

        // Check for unexpected type name.
        if let Some(typ) = &val.type_name {
            ctx.emit_error(DecodeError::TypeName {
                span: typ.span().clone(),
                found: Some((**typ).clone()),
                expected: knuffel::errors::ExpectedType::no_type(),
                rust_type: "str",
            });
        }

        // Check the argument type.
        let rv = match *val.literal {
            // If it's a string, use FromStr.
            knuffel::ast::Literal::String(ref s) => {
                Color::from_str(s).map_err(|e| DecodeError::conversion(&val.literal, e))
            }
            // Otherwise, fall back to the 4-argument RGBA form.
            _ => return ColorRgba::decode_node(node, ctx).map(Color::from),
        }?;

        // Check for unexpected following arguments.
        if let Some(val) = iter_args.next() {
            ctx.emit_error(DecodeError::unexpected(
                &val.literal,
                "argument",
                "unexpected argument",
            ));
        }

        // Check for unexpected properties and children.
        for name in node.properties.keys() {
            ctx.emit_error(DecodeError::unexpected(
                name,
                "property",
                format!("unexpected property `{}`", name.escape_default()),
            ));
        }
        for child in node.children.as_ref().map(|lst| &lst[..]).unwrap_or(&[]) {
            ctx.emit_error(DecodeError::unexpected(
                child,
                "node",
                format!("unexpected node `{}`", child.node_name.escape_default()),
            ));
        }

        Ok(rv)
    }
}

fn expect_only_children<S>(
    node: &knuffel::ast::SpannedNode<S>,
    ctx: &mut knuffel::decode::Context<S>,
) where
    S: knuffel::traits::ErrorSpan,
{
    if let Some(type_name) = &node.type_name {
        ctx.emit_error(DecodeError::unexpected(
            type_name,
            "type name",
            "no type name expected for this node",
        ));
    }

    for val in node.arguments.iter() {
        ctx.emit_error(DecodeError::unexpected(
            &val.literal,
            "argument",
            "no arguments expected for this node",
        ))
    }

    for name in node.properties.keys() {
        ctx.emit_error(DecodeError::unexpected(
            name,
            "property",
            "no properties expected for this node",
        ))
    }
}

impl FromIterator<Output> for Outputs {
    fn from_iter<T: IntoIterator<Item = Output>>(iter: T) -> Self {
        Self(Vec::from_iter(iter))
    }
}

impl Outputs {
    pub fn find(&self, name: &OutputName) -> Option<&Output> {
        self.0.iter().find(|o| name.matches(&o.name))
    }

    pub fn find_mut(&mut self, name: &OutputName) -> Option<&mut Output> {
        self.0.iter_mut().find(|o| name.matches(&o.name))
    }
}

impl OutputName {
    pub fn from_ipc_output(output: &niri_ipc::Output) -> Self {
        Self {
            connector: output.name.clone(),
            make: (output.make != "Unknown").then(|| output.make.clone()),
            model: (output.model != "Unknown").then(|| output.model.clone()),
            serial: output.serial.clone(),
        }
    }

    /// Returns an output description matching what Smithay's `Output::new()` does.
    pub fn format_description(&self) -> String {
        format!(
            "{} - {} - {}",
            self.make.as_deref().unwrap_or("Unknown"),
            self.model.as_deref().unwrap_or("Unknown"),
            self.connector,
=======
>>>>>>> 082d0581
        )
        .context("error parsing")?;
        debug!("loaded config from {path:?}");
        Ok(config)
    }

    pub fn parse(filename: &str, text: &str) -> Result<Self, knuffel::Error> {
        let _span = tracy_client::span!("Config::parse");
        knuffel::parse(filename, text)
    }
}

impl Default for Config {
    fn default() -> Self {
        Config::parse(
            "default-config.kdl",
            include_str!("../../resources/default-config.kdl"),
        )
        .unwrap()
    }
}

impl ConfigPath {
    /// Loads the config, returns an error if it doesn't exist.
    pub fn load(&self) -> miette::Result<Config> {
        let _span = tracy_client::span!("ConfigPath::load");

        self.load_inner(|user_path, system_path| {
            Err(miette::miette!(
                "no config file found; create one at {user_path:?} or {system_path:?}",
            ))
        })
        .context("error loading config")
    }

    /// Loads the config, or creates it if it doesn't exist.
    ///
    /// Returns a tuple containing the path that was created, if any, and the loaded config.
    ///
    /// If the config was created, but for some reason could not be read afterwards,
    /// this may return `(Some(_), Err(_))`.
    pub fn load_or_create(&self) -> (Option<&Path>, miette::Result<Config>) {
        let _span = tracy_client::span!("ConfigPath::load_or_create");

        let mut created_at = None;

        let result = self
            .load_inner(|user_path, _| {
                Self::create(user_path, &mut created_at)
                    .map(|()| user_path)
                    .with_context(|| format!("error creating config at {user_path:?}"))
            })
            .context("error loading config");

        (created_at, result)
    }

    fn load_inner<'a>(
        &'a self,
        maybe_create: impl FnOnce(&'a Path, &'a Path) -> miette::Result<&'a Path>,
    ) -> miette::Result<Config> {
        let path = match self {
            ConfigPath::Explicit(path) => path.as_path(),
            ConfigPath::Regular {
                user_path,
                system_path,
            } => {
                if user_path.exists() {
                    user_path.as_path()
                } else if system_path.exists() {
                    system_path.as_path()
                } else {
                    maybe_create(user_path.as_path(), system_path.as_path())?
                }
            }
        };
        Config::load(path)
    }

    fn create<'a>(path: &'a Path, created_at: &mut Option<&'a Path>) -> miette::Result<()> {
        if let Some(default_parent) = path.parent() {
            fs::create_dir_all(default_parent)
                .into_diagnostic()
                .with_context(|| format!("error creating config directory {default_parent:?}"))?;
        }

        // Create the config and fill it with the default config if it doesn't exist.
        let mut new_file = match File::options()
            .read(true)
            .write(true)
            .create_new(true)
            .open(path)
        {
            Err(err) if err.kind() == std::io::ErrorKind::AlreadyExists => return Ok(()),
            res => res,
        }
        .into_diagnostic()
        .with_context(|| format!("error opening config file at {path:?}"))?;

        *created_at = Some(path);

        let default = include_bytes!("../../resources/default-config.kdl");

        new_file
            .write_all(default)
            .into_diagnostic()
            .with_context(|| format!("error writing default config to {path:?}"))?;

        Ok(())
    }
}

#[cfg(test)]
mod tests {
    use insta::assert_debug_snapshot;
    use pretty_assertions::assert_eq;

    use super::*;

    #[test]
    fn can_create_default_config() {
        let _ = Config::default();
    }

    #[test]
    fn default_repeat_params() {
        let config = Config::parse("config.kdl", "").unwrap();
        assert_eq!(config.input.keyboard.repeat_delay, 600);
        assert_eq!(config.input.keyboard.repeat_rate, 25);
    }

    #[track_caller]
    fn do_parse(text: &str) -> Config {
        Config::parse("test.kdl", text)
            .map_err(miette::Report::new)
            .unwrap()
    }

    #[test]
    fn parse() {
        let parsed = do_parse(
            r##"
            input {
                keyboard {
                    repeat-delay 600
                    repeat-rate 25
                    track-layout "window"
                    xkb {
                        layout "us,ru"
                        options "grp:win_space_toggle"
                    }
                }

                touchpad {
                    tap
                    dwt
                    dwtp
                    drag true
                    click-method "clickfinger"
                    accel-speed 0.2
                    accel-profile "flat"
                    scroll-method "two-finger"
                    scroll-button 272
                    scroll-button-lock
                    tap-button-map "left-middle-right"
                    disabled-on-external-mouse
                    scroll-factor 0.9
                }

                mouse {
                    natural-scroll
                    accel-speed 0.4
                    accel-profile "flat"
                    scroll-method "no-scroll"
                    scroll-button 273
                    middle-emulation
                    scroll-factor 0.2
                }

                trackpoint {
                    off
                    natural-scroll
                    accel-speed 0.0
                    accel-profile "flat"
                    scroll-method "on-button-down"
                    scroll-button 274
                }

                trackball {
                    off
                    natural-scroll
                    accel-speed 0.0
                    accel-profile "flat"
                    scroll-method "edge"
                    scroll-button 275
                    scroll-button-lock
                    left-handed
                    middle-emulation
                }

                tablet {
                    map-to-output "eDP-1"
                    calibration-matrix 1.0 2.0 3.0 \
                                       4.0 5.0 6.0
                }

                touch {
                    map-to-output "eDP-1"
                }

                disable-power-key-handling

                warp-mouse-to-focus
                focus-follows-mouse
                workspace-auto-back-and-forth

                mod-key "Mod5"
                mod-key-nested "Super"
            }

            output "eDP-1" {
                focus-at-startup
                scale 2
                transform "flipped-90"
                position x=10 y=20
                mode "1920x1080@144"
                variable-refresh-rate on-demand=true
                background-color "rgba(25, 25, 102, 1.0)"
            }

            layout {
                focus-ring {
                    width 5
                    active-color 0 100 200 255
                    inactive-color 255 200 100 0
                    active-gradient from="rgba(10, 20, 30, 1.0)" to="#0080ffff" relative-to="workspace-view"
                }

                border {
                    width 3
                    inactive-color "rgba(255, 200, 100, 0.0)"
                }

                shadow {
                    offset x=10 y=-20
                }

                tab-indicator {
                    width 10
                    position "top"
                }

                preset-column-widths {
                    proportion 0.25
                    proportion 0.5
                    fixed 960
                    fixed 1280
                }

                preset-window-heights {
                    proportion 0.25
                    proportion 0.5
                    fixed 960
                    fixed 1280
                }

                default-column-width { proportion 0.25; }

                gaps 8

                struts {
                    left 1
                    right 2
                    top 3
                }

                center-focused-column "on-overflow"

                default-column-display "tabbed"

                insert-hint {
                    color "rgb(255, 200, 127)"
                    gradient from="rgba(10, 20, 30, 1.0)" to="#0080ffff" relative-to="workspace-view"
                }
            }

            spawn-at-startup "alacritty" "-e" "fish"
            spawn-sh-at-startup "qs -c ~/source/qs/MyAwesomeShell"

            prefer-no-csd

            cursor {
                xcursor-theme "breeze_cursors"
                xcursor-size 16
                hide-when-typing
                hide-after-inactive-ms 3000
            }

            screenshot-path "~/Screenshots/screenshot.png"

            clipboard {
                disable-primary
            }

            hotkey-overlay {
                skip-at-startup
            }

            animations {
                slowdown 2.0

                workspace-switch {
                    spring damping-ratio=1.0 stiffness=1000 epsilon=0.0001
                }

                horizontal-view-movement {
                    duration-ms 100
                    curve "ease-out-expo"
                }

                window-open { off; }

                window-close {
                    curve "cubic-bezier" 0.05 0.7 0.1 1  
                }
            }

            gestures {
                dnd-edge-view-scroll {
                    trigger-width 10
                    max-speed 50
                }
            }

            environment {
                QT_QPA_PLATFORM "wayland"
                DISPLAY null
            }

            window-rule {
                match app-id=".*alacritty"
                exclude title="~"
                exclude is-active=true is-focused=false

                open-on-output "eDP-1"
                open-maximized true
                open-fullscreen false
                open-floating false
                open-focused true
                default-window-height { fixed 500; }
                default-column-display "tabbed"
                default-floating-position x=100 y=-200 relative-to="bottom-left"

                focus-ring {
                    off
                    width 3
                }

                border {
                    on
                    width 8.5
                }

                tab-indicator {
                    active-color "#f00"
                }
            }

            layer-rule {
                match namespace="^notifications$"
                block-out-from "screencast"
            }

            binds {
                Mod+Escape hotkey-overlay-title="Inhibit" { toggle-keyboard-shortcuts-inhibit; }
                Mod+Shift+Escape allow-inhibiting=true { toggle-keyboard-shortcuts-inhibit; }
                Mod+T allow-when-locked=true { spawn "alacritty"; }
                Mod+Q hotkey-overlay-title=null { close-window; }
                Mod+Shift+H { focus-monitor-left; }
                Mod+Shift+O { focus-monitor "eDP-1"; }
                Mod+Ctrl+Shift+L { move-window-to-monitor-right; }
                Mod+Ctrl+Alt+O { move-window-to-monitor "eDP-1"; }
                Mod+Ctrl+Alt+P { move-column-to-monitor "DP-1"; }
                Mod+Comma { consume-window-into-column; }
                Mod+1 { focus-workspace 1; }
                Mod+Shift+1 { focus-workspace "workspace-1"; }
                Mod+Shift+E allow-inhibiting=false { quit skip-confirmation=true; }
                Mod+WheelScrollDown cooldown-ms=150 { focus-workspace-down; }
                Super+Alt+S allow-when-locked=true { spawn-sh "pkill orca || exec orca"; }
            }

            switch-events {
                tablet-mode-on { spawn "bash" "-c" "gsettings set org.gnome.desktop.a11y.applications screen-keyboard-enabled true"; }
                tablet-mode-off { spawn "bash" "-c" "gsettings set org.gnome.desktop.a11y.applications screen-keyboard-enabled false"; }
            }

            debug {
                render-drm-device "/dev/dri/renderD129"
            }

            workspace "workspace-1" {
                open-on-output "eDP-1"
            }
            workspace "workspace-2"
            workspace "workspace-3"
            "##,
        );

        assert_debug_snapshot!(parsed, @r#"
        Config {
            input: Input {
                keyboard: Keyboard {
                    xkb: Xkb {
                        rules: "",
                        model: "",
                        layout: "us,ru",
                        variant: "",
                        options: Some(
                            "grp:win_space_toggle",
                        ),
                        file: None,
                    },
                    repeat_delay: 600,
                    repeat_rate: 25,
                    track_layout: Window,
                    numlock: false,
                },
                touchpad: Touchpad {
                    off: false,
                    tap: true,
                    dwt: true,
                    dwtp: true,
                    drag: Some(
                        true,
                    ),
                    drag_lock: false,
                    natural_scroll: false,
                    click_method: Some(
                        Clickfinger,
                    ),
                    accel_speed: FloatOrInt(
                        0.2,
                    ),
                    accel_profile: Some(
                        Flat,
                    ),
                    scroll_method: Some(
                        TwoFinger,
                    ),
                    scroll_button: Some(
                        272,
                    ),
                    scroll_button_lock: true,
                    tap_button_map: Some(
                        LeftMiddleRight,
                    ),
                    left_handed: false,
                    disabled_on_external_mouse: true,
                    middle_emulation: false,
                    scroll_factor: Some(
                        ScrollFactor {
                            base: Some(
                                FloatOrInt(
                                    0.9,
                                ),
                            ),
                            horizontal: None,
                            vertical: None,
                        },
                    ),
                },
                mouse: Mouse {
                    off: false,
                    natural_scroll: true,
                    accel_speed: FloatOrInt(
                        0.4,
                    ),
                    accel_profile: Some(
                        Flat,
                    ),
                    scroll_method: Some(
                        NoScroll,
                    ),
                    scroll_button: Some(
                        273,
                    ),
                    scroll_button_lock: false,
                    left_handed: false,
                    middle_emulation: true,
                    scroll_factor: Some(
                        ScrollFactor {
                            base: Some(
                                FloatOrInt(
                                    0.2,
                                ),
                            ),
                            horizontal: None,
                            vertical: None,
                        },
                    ),
                },
                trackpoint: Trackpoint {
                    off: true,
                    natural_scroll: true,
                    accel_speed: FloatOrInt(
                        0.0,
                    ),
                    accel_profile: Some(
                        Flat,
                    ),
                    scroll_method: Some(
                        OnButtonDown,
                    ),
                    scroll_button: Some(
                        274,
                    ),
                    scroll_button_lock: false,
                    left_handed: false,
                    middle_emulation: false,
                },
                trackball: Trackball {
                    off: true,
                    natural_scroll: true,
                    accel_speed: FloatOrInt(
                        0.0,
                    ),
                    accel_profile: Some(
                        Flat,
                    ),
                    scroll_method: Some(
                        Edge,
                    ),
                    scroll_button: Some(
                        275,
                    ),
                    scroll_button_lock: true,
                    left_handed: true,
                    middle_emulation: true,
                },
                tablet: Tablet {
                    off: false,
                    calibration_matrix: Some(
                        [
                            1.0,
                            2.0,
                            3.0,
                            4.0,
                            5.0,
                            6.0,
                        ],
                    ),
                    map_to_output: Some(
                        "eDP-1",
                    ),
                    left_handed: false,
                },
                touch: Touch {
                    off: false,
                    map_to_output: Some(
                        "eDP-1",
                    ),
                },
                disable_power_key_handling: true,
                warp_mouse_to_focus: Some(
                    WarpMouseToFocus {
                        mode: None,
                    },
                ),
                focus_follows_mouse: Some(
                    FocusFollowsMouse {
                        max_scroll_amount: None,
                    },
                ),
                workspace_auto_back_and_forth: true,
                mod_key: Some(
                    IsoLevel3Shift,
                ),
                mod_key_nested: Some(
                    Super,
                ),
            },
            outputs: Outputs(
                [
                    Output {
                        off: false,
                        name: "eDP-1",
                        scale: Some(
                            FloatOrInt(
                                2.0,
                            ),
                        ),
                        transform: Flipped90,
                        position: Some(
                            Position {
                                x: 10,
                                y: 20,
                            },
                        ),
                        mode: Some(
                            ConfiguredMode {
                                width: 1920,
                                height: 1080,
                                refresh: Some(
                                    144.0,
                                ),
                            },
                        ),
                        variable_refresh_rate: Some(
                            Vrr {
                                on_demand: true,
                            },
                        ),
                        focus_at_startup: true,
                        background_color: Some(
                            Color {
                                r: 0.09803922,
                                g: 0.09803922,
                                b: 0.4,
                                a: 1.0,
                            },
                        ),
                        backdrop_color: None,
                    },
                ],
            ),
            spawn_at_startup: [
                SpawnAtStartup {
                    command: [
                        "alacritty",
                        "-e",
                        "fish",
                    ],
                },
            ],
            spawn_sh_at_startup: [
                SpawnShAtStartup {
                    command: "qs -c ~/source/qs/MyAwesomeShell",
                },
            ],
            layout: Layout {
                focus_ring: FocusRing {
                    off: false,
                    width: FloatOrInt(
                        5.0,
                    ),
                    active_color: Color {
                        r: 0.0,
                        g: 0.39215687,
                        b: 0.78431374,
                        a: 1.0,
                    },
                    inactive_color: Color {
                        r: 1.0,
                        g: 0.78431374,
                        b: 0.39215687,
                        a: 0.0,
                    },
                    urgent_color: Color {
                        r: 0.60784316,
                        g: 0.0,
                        b: 0.0,
                        a: 1.0,
                    },
                    active_gradient: Some(
                        Gradient {
                            from: Color {
                                r: 0.039215688,
                                g: 0.078431375,
                                b: 0.11764706,
                                a: 1.0,
                            },
                            to: Color {
                                r: 0.0,
                                g: 0.5019608,
                                b: 1.0,
                                a: 1.0,
                            },
                            angle: 180,
                            relative_to: WorkspaceView,
                            in_: GradientInterpolation {
                                color_space: Srgb,
                                hue_interpolation: Shorter,
                            },
                        },
                    ),
                    inactive_gradient: None,
                    urgent_gradient: None,
                },
                border: Border {
                    off: false,
                    width: FloatOrInt(
                        3.0,
                    ),
                    active_color: Color {
                        r: 1.0,
                        g: 0.78431374,
                        b: 0.49803922,
                        a: 1.0,
                    },
                    inactive_color: Color {
                        r: 1.0,
                        g: 0.78431374,
                        b: 0.39215687,
                        a: 0.0,
                    },
                    urgent_color: Color {
                        r: 0.60784316,
                        g: 0.0,
                        b: 0.0,
                        a: 1.0,
                    },
                    active_gradient: None,
                    inactive_gradient: None,
                    urgent_gradient: None,
                },
                shadow: Shadow {
                    on: false,
                    offset: ShadowOffset {
                        x: FloatOrInt(
                            10.0,
                        ),
                        y: FloatOrInt(
                            -20.0,
                        ),
                    },
                    softness: FloatOrInt(
                        30.0,
                    ),
                    spread: FloatOrInt(
                        5.0,
                    ),
                    draw_behind_window: false,
                    color: Color {
                        r: 0.0,
                        g: 0.0,
                        b: 0.0,
                        a: 0.4392157,
                    },
                    inactive_color: None,
                },
                tab_indicator: TabIndicator {
                    off: false,
                    hide_when_single_tab: false,
                    place_within_column: false,
                    gap: FloatOrInt(
                        5.0,
                    ),
                    width: FloatOrInt(
                        10.0,
                    ),
                    length: TabIndicatorLength {
                        total_proportion: Some(
                            0.5,
                        ),
                    },
                    position: Top,
                    gaps_between_tabs: FloatOrInt(
                        0.0,
                    ),
                    corner_radius: FloatOrInt(
                        0.0,
                    ),
                    active_color: None,
                    inactive_color: None,
                    urgent_color: None,
                    active_gradient: None,
                    inactive_gradient: None,
                    urgent_gradient: None,
                },
                insert_hint: InsertHint {
                    off: false,
                    color: Color {
                        r: 1.0,
                        g: 0.78431374,
                        b: 0.49803922,
                        a: 1.0,
                    },
                    gradient: Some(
                        Gradient {
                            from: Color {
                                r: 0.039215688,
                                g: 0.078431375,
                                b: 0.11764706,
                                a: 1.0,
                            },
                            to: Color {
                                r: 0.0,
                                g: 0.5019608,
                                b: 1.0,
                                a: 1.0,
                            },
                            angle: 180,
                            relative_to: WorkspaceView,
                            in_: GradientInterpolation {
                                color_space: Srgb,
                                hue_interpolation: Shorter,
                            },
                        },
                    ),
                },
                preset_column_widths: [
                    Proportion(
                        0.25,
                    ),
                    Proportion(
                        0.5,
                    ),
                    Fixed(
                        960,
                    ),
                    Fixed(
                        1280,
                    ),
                ],
                default_column_width: Some(
                    DefaultPresetSize(
                        Some(
                            Proportion(
                                0.25,
                            ),
                        ),
                    ),
                ),
                preset_window_heights: [
                    Proportion(
                        0.25,
                    ),
                    Proportion(
                        0.5,
                    ),
                    Fixed(
                        960,
                    ),
                    Fixed(
                        1280,
                    ),
                ],
                center_focused_column: OnOverflow,
                always_center_single_column: false,
                empty_workspace_above_first: false,
                default_column_display: Tabbed,
                gaps: FloatOrInt(
                    8.0,
                ),
                struts: Struts {
                    left: FloatOrInt(
                        1.0,
                    ),
                    right: FloatOrInt(
                        2.0,
                    ),
                    top: FloatOrInt(
                        3.0,
                    ),
                    bottom: FloatOrInt(
                        0.0,
                    ),
                },
                background_color: Color {
                    r: 0.25,
                    g: 0.25,
                    b: 0.25,
                    a: 1.0,
                },
            },
            prefer_no_csd: true,
            cursor: Cursor {
                xcursor_theme: "breeze_cursors",
                xcursor_size: 16,
                hide_when_typing: true,
                hide_after_inactive_ms: Some(
                    3000,
                ),
            },
            screenshot_path: Some(
                "~/Screenshots/screenshot.png",
            ),
            clipboard: Clipboard {
                disable_primary: true,
            },
            hotkey_overlay: HotkeyOverlay {
                skip_at_startup: true,
                hide_not_bound: false,
            },
            config_notification: ConfigNotification {
                disable_failed: false,
            },
            animations: Animations {
                off: false,
                slowdown: FloatOrInt(
                    2.0,
                ),
                workspace_switch: WorkspaceSwitchAnim(
                    Animation {
                        off: false,
                        kind: Spring(
                            SpringParams {
                                damping_ratio: 1.0,
                                stiffness: 1000,
                                epsilon: 0.0001,
                            },
                        ),
                    },
                ),
                window_open: WindowOpenAnim {
                    anim: Animation {
                        off: true,
                        kind: Easing(
                            EasingParams {
                                duration_ms: 150,
                                curve: EaseOutExpo,
                            },
                        ),
                    },
                    custom_shader: None,
                },
                window_close: WindowCloseAnim {
                    anim: Animation {
                        off: false,
                        kind: Easing(
                            EasingParams {
                                duration_ms: 150,
                                curve: CubicBezier(
                                    0.05,
                                    0.7,
                                    0.1,
                                    1.0,
                                ),
                            },
                        ),
                    },
                    custom_shader: None,
                },
                horizontal_view_movement: HorizontalViewMovementAnim(
                    Animation {
                        off: false,
                        kind: Easing(
                            EasingParams {
                                duration_ms: 100,
                                curve: EaseOutExpo,
                            },
                        ),
                    },
                ),
                window_movement: WindowMovementAnim(
                    Animation {
                        off: false,
                        kind: Spring(
                            SpringParams {
                                damping_ratio: 1.0,
                                stiffness: 800,
                                epsilon: 0.0001,
                            },
                        ),
                    },
                ),
                window_resize: WindowResizeAnim {
                    anim: Animation {
                        off: false,
                        kind: Spring(
                            SpringParams {
                                damping_ratio: 1.0,
                                stiffness: 800,
                                epsilon: 0.0001,
                            },
                        ),
                    },
                    custom_shader: None,
                },
                config_notification_open_close: ConfigNotificationOpenCloseAnim(
                    Animation {
                        off: false,
                        kind: Spring(
                            SpringParams {
                                damping_ratio: 0.6,
                                stiffness: 1000,
                                epsilon: 0.001,
                            },
                        ),
                    },
                ),
                exit_confirmation_open_close: ExitConfirmationOpenCloseAnim(
                    Animation {
                        off: false,
                        kind: Spring(
                            SpringParams {
                                damping_ratio: 0.6,
                                stiffness: 500,
                                epsilon: 0.01,
                            },
                        ),
                    },
                ),
                screenshot_ui_open: ScreenshotUiOpenAnim(
                    Animation {
                        off: false,
                        kind: Easing(
                            EasingParams {
                                duration_ms: 200,
                                curve: EaseOutQuad,
                            },
                        ),
                    },
                ),
                overview_open_close: OverviewOpenCloseAnim(
                    Animation {
                        off: false,
                        kind: Spring(
                            SpringParams {
                                damping_ratio: 1.0,
                                stiffness: 800,
                                epsilon: 0.0001,
                            },
                        ),
                    },
                ),
            },
            gestures: Gestures {
                dnd_edge_view_scroll: DndEdgeViewScroll {
                    trigger_width: FloatOrInt(
                        10.0,
                    ),
                    delay_ms: 100,
                    max_speed: FloatOrInt(
                        50.0,
                    ),
                },
                dnd_edge_workspace_switch: DndEdgeWorkspaceSwitch {
                    trigger_height: FloatOrInt(
                        50.0,
                    ),
                    delay_ms: 100,
                    max_speed: FloatOrInt(
                        1500.0,
                    ),
                },
                hot_corners: HotCorners {
                    off: false,
                },
            },
            overview: Overview {
                zoom: FloatOrInt(
                    0.5,
                ),
                backdrop_color: Color {
                    r: 0.15,
                    g: 0.15,
                    b: 0.15,
                    a: 1.0,
                },
                workspace_shadow: WorkspaceShadow {
                    off: false,
                    offset: ShadowOffset {
                        x: FloatOrInt(
                            0.0,
                        ),
                        y: FloatOrInt(
                            10.0,
                        ),
                    },
                    softness: FloatOrInt(
                        40.0,
                    ),
                    spread: FloatOrInt(
                        10.0,
                    ),
                    color: Color {
                        r: 0.0,
                        g: 0.0,
                        b: 0.0,
                        a: 0.3137255,
                    },
                },
            },
            environment: Environment(
                [
                    EnvironmentVariable {
                        name: "QT_QPA_PLATFORM",
                        value: Some(
                            "wayland",
                        ),
                    },
                    EnvironmentVariable {
                        name: "DISPLAY",
                        value: None,
                    },
                ],
            ),
            xwayland_satellite: XwaylandSatellite {
                off: false,
                path: "xwayland-satellite",
            },
            window_rules: [
                WindowRule {
                    matches: [
                        Match {
                            app_id: Some(
                                RegexEq(
                                    Regex(
                                        ".*alacritty",
                                    ),
                                ),
                            ),
                            title: None,
                            is_active: None,
                            is_focused: None,
                            is_active_in_column: None,
                            is_floating: None,
                            is_window_cast_target: None,
                            is_urgent: None,
                            at_startup: None,
                        },
                    ],
                    excludes: [
                        Match {
                            app_id: None,
                            title: Some(
                                RegexEq(
                                    Regex(
                                        "~",
                                    ),
                                ),
                            ),
                            is_active: None,
                            is_focused: None,
                            is_active_in_column: None,
                            is_floating: None,
                            is_window_cast_target: None,
                            is_urgent: None,
                            at_startup: None,
                        },
                        Match {
                            app_id: None,
                            title: None,
                            is_active: Some(
                                true,
                            ),
                            is_focused: Some(
                                false,
                            ),
                            is_active_in_column: None,
                            is_floating: None,
                            is_window_cast_target: None,
                            is_urgent: None,
                            at_startup: None,
                        },
                    ],
                    default_column_width: None,
                    default_window_height: Some(
                        DefaultPresetSize(
                            Some(
                                Fixed(
                                    500,
                                ),
                            ),
                        ),
                    ),
                    open_on_output: Some(
                        "eDP-1",
                    ),
                    open_on_workspace: None,
                    open_maximized: Some(
                        true,
                    ),
                    open_fullscreen: Some(
                        false,
                    ),
                    open_floating: Some(
                        false,
                    ),
                    open_focused: Some(
                        true,
                    ),
                    min_width: None,
                    min_height: None,
                    max_width: None,
                    max_height: None,
                    focus_ring: BorderRule {
                        off: true,
                        on: false,
                        width: Some(
                            FloatOrInt(
                                3.0,
                            ),
                        ),
                        active_color: None,
                        inactive_color: None,
                        urgent_color: None,
                        active_gradient: None,
                        inactive_gradient: None,
                        urgent_gradient: None,
                    },
                    border: BorderRule {
                        off: false,
                        on: true,
                        width: Some(
                            FloatOrInt(
                                8.5,
                            ),
                        ),
                        active_color: None,
                        inactive_color: None,
                        urgent_color: None,
                        active_gradient: None,
                        inactive_gradient: None,
                        urgent_gradient: None,
                    },
                    shadow: ShadowRule {
                        off: false,
                        on: false,
                        offset: None,
                        softness: None,
                        spread: None,
                        draw_behind_window: None,
                        color: None,
                        inactive_color: None,
                    },
                    tab_indicator: TabIndicatorRule {
                        active_color: Some(
                            Color {
                                r: 1.0,
                                g: 0.0,
                                b: 0.0,
                                a: 1.0,
                            },
                        ),
                        inactive_color: None,
                        urgent_color: None,
                        active_gradient: None,
                        inactive_gradient: None,
                        urgent_gradient: None,
                    },
                    draw_border_with_background: None,
                    opacity: None,
                    geometry_corner_radius: None,
                    clip_to_geometry: None,
                    baba_is_float: None,
                    block_out_from: None,
                    variable_refresh_rate: None,
                    default_column_display: Some(
                        Tabbed,
                    ),
                    default_floating_position: Some(
                        FloatingPosition {
                            x: FloatOrInt(
                                100.0,
                            ),
                            y: FloatOrInt(
                                -200.0,
                            ),
                            relative_to: BottomLeft,
                        },
                    ),
                    scroll_factor: None,
                    tiled_state: None,
                },
            ],
            layer_rules: [
                LayerRule {
                    matches: [
                        Match {
                            namespace: Some(
                                RegexEq(
                                    Regex(
                                        "^notifications$",
                                    ),
                                ),
                            ),
                            at_startup: None,
                        },
                    ],
                    excludes: [],
                    opacity: None,
                    block_out_from: Some(
                        Screencast,
                    ),
                    shadow: ShadowRule {
                        off: false,
                        on: false,
                        offset: None,
                        softness: None,
                        spread: None,
                        draw_behind_window: None,
                        color: None,
                        inactive_color: None,
                    },
                    geometry_corner_radius: None,
                    place_within_backdrop: None,
                    baba_is_float: None,
                },
            ],
            binds: Binds(
                [
                    Bind {
                        key: Key {
                            trigger: Keysym(
                                XK_Escape,
                            ),
                            modifiers: Modifiers(
                                COMPOSITOR,
                            ),
                        },
                        action: ToggleKeyboardShortcutsInhibit,
                        repeat: true,
                        cooldown: None,
                        allow_when_locked: false,
                        allow_inhibiting: false,
                        hotkey_overlay_title: Some(
                            Some(
                                "Inhibit",
                            ),
                        ),
                    },
                    Bind {
                        key: Key {
                            trigger: Keysym(
                                XK_Escape,
                            ),
                            modifiers: Modifiers(
                                SHIFT | COMPOSITOR,
                            ),
                        },
                        action: ToggleKeyboardShortcutsInhibit,
                        repeat: true,
                        cooldown: None,
                        allow_when_locked: false,
                        allow_inhibiting: false,
                        hotkey_overlay_title: None,
                    },
                    Bind {
                        key: Key {
                            trigger: Keysym(
                                XK_t,
                            ),
                            modifiers: Modifiers(
                                COMPOSITOR,
                            ),
                        },
                        action: Spawn(
                            [
                                "alacritty",
                            ],
                        ),
                        repeat: true,
                        cooldown: None,
                        allow_when_locked: true,
                        allow_inhibiting: true,
                        hotkey_overlay_title: None,
                    },
                    Bind {
                        key: Key {
                            trigger: Keysym(
                                XK_q,
                            ),
                            modifiers: Modifiers(
                                COMPOSITOR,
                            ),
                        },
                        action: CloseWindow,
                        repeat: true,
                        cooldown: None,
                        allow_when_locked: false,
                        allow_inhibiting: true,
                        hotkey_overlay_title: Some(
                            None,
                        ),
                    },
                    Bind {
                        key: Key {
                            trigger: Keysym(
                                XK_h,
                            ),
                            modifiers: Modifiers(
                                SHIFT | COMPOSITOR,
                            ),
                        },
                        action: FocusMonitorLeft,
                        repeat: true,
                        cooldown: None,
                        allow_when_locked: false,
                        allow_inhibiting: true,
                        hotkey_overlay_title: None,
                    },
                    Bind {
                        key: Key {
                            trigger: Keysym(
                                XK_o,
                            ),
                            modifiers: Modifiers(
                                SHIFT | COMPOSITOR,
                            ),
                        },
                        action: FocusMonitor(
                            "eDP-1",
                        ),
                        repeat: true,
                        cooldown: None,
                        allow_when_locked: false,
                        allow_inhibiting: true,
                        hotkey_overlay_title: None,
                    },
                    Bind {
                        key: Key {
                            trigger: Keysym(
                                XK_l,
                            ),
                            modifiers: Modifiers(
                                CTRL | SHIFT | COMPOSITOR,
                            ),
                        },
                        action: MoveWindowToMonitorRight,
                        repeat: true,
                        cooldown: None,
                        allow_when_locked: false,
                        allow_inhibiting: true,
                        hotkey_overlay_title: None,
                    },
                    Bind {
                        key: Key {
                            trigger: Keysym(
                                XK_o,
                            ),
                            modifiers: Modifiers(
                                CTRL | ALT | COMPOSITOR,
                            ),
                        },
                        action: MoveWindowToMonitor(
                            "eDP-1",
                        ),
                        repeat: true,
                        cooldown: None,
                        allow_when_locked: false,
                        allow_inhibiting: true,
                        hotkey_overlay_title: None,
                    },
                    Bind {
                        key: Key {
                            trigger: Keysym(
                                XK_p,
                            ),
                            modifiers: Modifiers(
                                CTRL | ALT | COMPOSITOR,
                            ),
                        },
                        action: MoveColumnToMonitor(
                            "DP-1",
                        ),
                        repeat: true,
                        cooldown: None,
                        allow_when_locked: false,
                        allow_inhibiting: true,
                        hotkey_overlay_title: None,
                    },
                    Bind {
                        key: Key {
                            trigger: Keysym(
                                XK_comma,
                            ),
                            modifiers: Modifiers(
                                COMPOSITOR,
                            ),
                        },
                        action: ConsumeWindowIntoColumn,
                        repeat: true,
                        cooldown: None,
                        allow_when_locked: false,
                        allow_inhibiting: true,
                        hotkey_overlay_title: None,
                    },
                    Bind {
                        key: Key {
                            trigger: Keysym(
                                XK_1,
                            ),
                            modifiers: Modifiers(
                                COMPOSITOR,
                            ),
                        },
                        action: FocusWorkspace(
                            Index(
                                1,
                            ),
                        ),
                        repeat: true,
                        cooldown: None,
                        allow_when_locked: false,
                        allow_inhibiting: true,
                        hotkey_overlay_title: None,
                    },
                    Bind {
                        key: Key {
                            trigger: Keysym(
                                XK_1,
                            ),
                            modifiers: Modifiers(
                                SHIFT | COMPOSITOR,
                            ),
                        },
                        action: FocusWorkspace(
                            Name(
                                "workspace-1",
                            ),
                        ),
                        repeat: true,
                        cooldown: None,
                        allow_when_locked: false,
                        allow_inhibiting: true,
                        hotkey_overlay_title: None,
                    },
                    Bind {
                        key: Key {
                            trigger: Keysym(
                                XK_e,
                            ),
                            modifiers: Modifiers(
                                SHIFT | COMPOSITOR,
                            ),
                        },
                        action: Quit(
                            true,
                        ),
                        repeat: true,
                        cooldown: None,
                        allow_when_locked: false,
                        allow_inhibiting: false,
                        hotkey_overlay_title: None,
                    },
                    Bind {
                        key: Key {
                            trigger: WheelScrollDown,
                            modifiers: Modifiers(
                                COMPOSITOR,
                            ),
                        },
                        action: FocusWorkspaceDown,
                        repeat: true,
                        cooldown: Some(
                            150ms,
                        ),
                        allow_when_locked: false,
                        allow_inhibiting: true,
                        hotkey_overlay_title: None,
                    },
                    Bind {
                        key: Key {
                            trigger: Keysym(
                                XK_s,
                            ),
                            modifiers: Modifiers(
                                ALT | SUPER,
                            ),
                        },
                        action: SpawnSh(
                            "pkill orca || exec orca",
                        ),
                        repeat: true,
                        cooldown: None,
                        allow_when_locked: true,
                        allow_inhibiting: true,
                        hotkey_overlay_title: None,
                    },
                ],
            ),
            switch_events: SwitchBinds {
                lid_open: None,
                lid_close: None,
                tablet_mode_on: Some(
                    SwitchAction {
                        spawn: [
                            "bash",
                            "-c",
                            "gsettings set org.gnome.desktop.a11y.applications screen-keyboard-enabled true",
                        ],
                    },
                ),
                tablet_mode_off: Some(
                    SwitchAction {
                        spawn: [
                            "bash",
                            "-c",
                            "gsettings set org.gnome.desktop.a11y.applications screen-keyboard-enabled false",
                        ],
                    },
                ),
            },
            debug: Debug {
                preview_render: None,
                dbus_interfaces_in_non_session_instances: false,
                wait_for_frame_completion_before_queueing: false,
                enable_overlay_planes: false,
                disable_cursor_plane: false,
                disable_direct_scanout: false,
                keep_max_bpc_unchanged: false,
                restrict_primary_scanout_to_matching_format: false,
                render_drm_device: Some(
                    "/dev/dri/renderD129",
                ),
                force_pipewire_invalid_modifier: false,
                emulate_zero_presentation_time: false,
                disable_resize_throttling: false,
                disable_transactions: false,
                keep_laptop_panel_on_when_lid_is_closed: false,
                disable_monitor_names: false,
                strict_new_window_focus_policy: false,
                honor_xdg_activation_with_invalid_serial: false,
                deactivate_unfocused_windows: false,
                skip_cursor_only_updates_during_vrr: false,
            },
            workspaces: [
                Workspace {
                    name: WorkspaceName(
                        "workspace-1",
                    ),
                    open_on_output: Some(
                        "eDP-1",
                    ),
                },
                Workspace {
                    name: WorkspaceName(
                        "workspace-2",
                    ),
                    open_on_output: None,
                },
                Workspace {
                    name: WorkspaceName(
                        "workspace-3",
                    ),
                    open_on_output: None,
                },
            ],
        }
        "#);
    }
}<|MERGE_RESOLUTION|>--- conflicted
+++ resolved
@@ -91,556 +91,11 @@
 }
 
 #[derive(Debug, Clone)]
-<<<<<<< HEAD
-pub struct OutputName {
-    pub connector: String,
-    pub make: Option<String>,
-    pub model: Option<String>,
-    pub serial: Option<String>,
-}
-
-#[derive(knuffel::Decode, Debug, Clone, Copy, PartialEq, Eq)]
-pub struct Position {
-    #[knuffel(property)]
-    pub x: i32,
-    #[knuffel(property)]
-    pub y: i32,
-}
-
-#[derive(knuffel::Decode, Debug, Clone, PartialEq, Default)]
-pub struct Vrr {
-    #[knuffel(property, default = false)]
-    pub on_demand: bool,
-}
-
-// MIN and MAX generics are only used during parsing to check the value.
-#[derive(Debug, Default, Clone, Copy, PartialEq)]
-pub struct FloatOrInt<const MIN: i32, const MAX: i32>(pub f64);
-
-#[derive(knuffel::Decode, Debug, Clone, PartialEq)]
-pub struct Layout {
-    #[knuffel(child, default)]
-    pub focus_ring: FocusRing,
-    #[knuffel(child, default)]
-    pub border: Border,
-    #[knuffel(child, default)]
-    pub blur: Blur,
-    #[knuffel(child, default)]
-    pub shadow: Shadow,
-    #[knuffel(child, default)]
-    pub tab_indicator: TabIndicator,
-    #[knuffel(child, default)]
-    pub insert_hint: InsertHint,
-    #[knuffel(child, unwrap(children), default)]
-    pub preset_column_widths: Vec<PresetSize>,
-    #[knuffel(child)]
-    pub default_column_width: Option<DefaultPresetSize>,
-    #[knuffel(child, unwrap(children), default)]
-    pub preset_window_heights: Vec<PresetSize>,
-    #[knuffel(child, unwrap(argument), default)]
-    pub center_focused_column: CenterFocusedColumn,
-    #[knuffel(child)]
-    pub always_center_single_column: bool,
-    #[knuffel(child)]
-    pub empty_workspace_above_first: bool,
-    #[knuffel(child, unwrap(argument, str), default = Self::default().default_column_display)]
-    pub default_column_display: ColumnDisplay,
-    #[knuffel(child, unwrap(argument), default = Self::default().gaps)]
-    pub gaps: FloatOrInt<0, 65535>,
-    #[knuffel(child, default)]
-    pub struts: Struts,
-    #[knuffel(child, default = DEFAULT_BACKGROUND_COLOR)]
-    pub background_color: Color,
-}
-
-impl Default for Layout {
-    fn default() -> Self {
-        Self {
-            focus_ring: Default::default(),
-            border: Default::default(),
-            shadow: Default::default(),
-            blur: Default::default(),
-            tab_indicator: Default::default(),
-            insert_hint: Default::default(),
-            preset_column_widths: Default::default(),
-            default_column_width: Default::default(),
-            center_focused_column: Default::default(),
-            always_center_single_column: false,
-            empty_workspace_above_first: false,
-            default_column_display: ColumnDisplay::Normal,
-            gaps: FloatOrInt(16.),
-            struts: Default::default(),
-            preset_window_heights: Default::default(),
-            background_color: DEFAULT_BACKGROUND_COLOR,
-        }
-    }
-}
-
-#[derive(knuffel::Decode, Debug, Clone, PartialEq, Eq)]
-pub struct SpawnAtStartup {
-    #[knuffel(arguments)]
-    pub command: Vec<String>,
-}
-
-#[derive(knuffel::Decode, Debug, Clone, Copy, PartialEq)]
-pub struct FocusRing {
-    #[knuffel(child)]
-    pub off: bool,
-    #[knuffel(child, unwrap(argument), default = Self::default().width)]
-    pub width: FloatOrInt<0, 65535>,
-    #[knuffel(child, default = Self::default().active_color)]
-    pub active_color: Color,
-    #[knuffel(child, default = Self::default().inactive_color)]
-    pub inactive_color: Color,
-    #[knuffel(child, default = Self::default().urgent_color)]
-    pub urgent_color: Color,
-    #[knuffel(child)]
-    pub active_gradient: Option<Gradient>,
-    #[knuffel(child)]
-    pub inactive_gradient: Option<Gradient>,
-    #[knuffel(child)]
-    pub urgent_gradient: Option<Gradient>,
-}
-
-impl Default for FocusRing {
-    fn default() -> Self {
-        Self {
-            off: false,
-            width: FloatOrInt(4.),
-            active_color: Color::from_rgba8_unpremul(127, 200, 255, 255),
-            inactive_color: Color::from_rgba8_unpremul(80, 80, 80, 255),
-            urgent_color: Color::from_rgba8_unpremul(155, 0, 0, 255),
-            active_gradient: None,
-            inactive_gradient: None,
-            urgent_gradient: None,
-        }
-    }
-}
-
-#[derive(knuffel::Decode, Debug, Clone, Copy, PartialEq)]
-pub struct Gradient {
-    #[knuffel(property, str)]
-    pub from: Color,
-    #[knuffel(property, str)]
-    pub to: Color,
-    #[knuffel(property, default = 180)]
-    pub angle: i16,
-    #[knuffel(property, default)]
-    pub relative_to: GradientRelativeTo,
-    #[knuffel(property(name = "in"), str, default)]
-    pub in_: GradientInterpolation,
-}
-
-impl From<Color> for Gradient {
-    fn from(value: Color) -> Self {
-        Self {
-            from: value,
-            to: value,
-            angle: 0,
-            relative_to: GradientRelativeTo::Window,
-            in_: GradientInterpolation::default(),
-        }
-    }
-}
-
-#[derive(knuffel::DecodeScalar, Debug, Default, Clone, Copy, PartialEq, Eq)]
-pub enum GradientRelativeTo {
-    #[default]
-    Window,
-    WorkspaceView,
-}
-
-#[derive(Default, Debug, Clone, Copy, PartialEq)]
-pub struct GradientInterpolation {
-    pub color_space: GradientColorSpace,
-    pub hue_interpolation: HueInterpolation,
-}
-
-#[derive(Debug, Default, Clone, Copy, PartialEq, Eq)]
-pub enum GradientColorSpace {
-    #[default]
-    Srgb,
-    SrgbLinear,
-    Oklab,
-    Oklch,
-}
-
-#[derive(Debug, Default, Clone, Copy, PartialEq, Eq)]
-pub enum HueInterpolation {
-    #[default]
-    Shorter,
-    Longer,
-    Increasing,
-    Decreasing,
-}
-
-#[derive(knuffel::Decode, Debug, Clone, Copy, PartialEq)]
-pub struct Border {
-    #[knuffel(child)]
-    pub off: bool,
-    #[knuffel(child, unwrap(argument), default = Self::default().width)]
-    pub width: FloatOrInt<0, 65535>,
-    #[knuffel(child, default = Self::default().active_color)]
-    pub active_color: Color,
-    #[knuffel(child, default = Self::default().inactive_color)]
-    pub inactive_color: Color,
-    #[knuffel(child, default = Self::default().urgent_color)]
-    pub urgent_color: Color,
-    #[knuffel(child)]
-    pub active_gradient: Option<Gradient>,
-    #[knuffel(child)]
-    pub inactive_gradient: Option<Gradient>,
-    #[knuffel(child)]
-    pub urgent_gradient: Option<Gradient>,
-}
-
-impl Default for Border {
-    fn default() -> Self {
-        Self {
-            off: true,
-            width: FloatOrInt(4.),
-            active_color: Color::from_rgba8_unpremul(255, 200, 127, 255),
-            inactive_color: Color::from_rgba8_unpremul(80, 80, 80, 255),
-            urgent_color: Color::from_rgba8_unpremul(155, 0, 0, 255),
-            active_gradient: None,
-            inactive_gradient: None,
-            urgent_gradient: None,
-        }
-    }
-}
-
-impl From<Border> for FocusRing {
-    fn from(value: Border) -> Self {
-        Self {
-            off: value.off,
-            width: value.width,
-            active_color: value.active_color,
-            inactive_color: value.inactive_color,
-            urgent_color: value.urgent_color,
-            active_gradient: value.active_gradient,
-            inactive_gradient: value.inactive_gradient,
-            urgent_gradient: value.urgent_gradient,
-        }
-    }
-}
-
-impl From<FocusRing> for Border {
-    fn from(value: FocusRing) -> Self {
-        Self {
-            off: value.off,
-            width: value.width,
-            active_color: value.active_color,
-            inactive_color: value.inactive_color,
-            urgent_color: value.urgent_color,
-            active_gradient: value.active_gradient,
-            inactive_gradient: value.inactive_gradient,
-            urgent_gradient: value.urgent_gradient,
-        }
-    }
-}
-
-#[derive(knuffel::Decode, Debug, Clone, Copy, PartialEq)]
-pub struct Blur {
-    #[knuffel(child)]
-    pub on: bool,
-    #[knuffel(child, unwrap(argument), default = Self::default().passes)]
-    pub passes: u32,
-    #[knuffel(child, unwrap(argument), default = Self::default().radius)]
-    pub radius: FloatOrInt<0, 1024>,
-    #[knuffel(child, unwrap(argument), default = Self::default().noise)]
-    pub noise: FloatOrInt<0, 1024>,
-}
-
-impl Default for Blur {
-    fn default() -> Self {
-        Self {
-            on: false,
-            passes: 2,
-            radius: FloatOrInt(4.),
-            noise: FloatOrInt(0.),
-        }
-    }
-}
-
-#[derive(knuffel::Decode, Debug, Clone, Copy, PartialEq)]
-pub struct Shadow {
-    #[knuffel(child)]
-    pub on: bool,
-    #[knuffel(child, default = Self::default().offset)]
-    pub offset: ShadowOffset,
-    #[knuffel(child, unwrap(argument), default = Self::default().softness)]
-    pub softness: FloatOrInt<0, 1024>,
-    #[knuffel(child, unwrap(argument), default = Self::default().spread)]
-    pub spread: FloatOrInt<-1024, 1024>,
-    #[knuffel(child, unwrap(argument), default = Self::default().draw_behind_window)]
-    pub draw_behind_window: bool,
-    #[knuffel(child, default = Self::default().color)]
-    pub color: Color,
-    #[knuffel(child)]
-    pub inactive_color: Option<Color>,
-}
-
-impl Default for Shadow {
-    fn default() -> Self {
-        Self {
-            on: false,
-            offset: ShadowOffset {
-                x: FloatOrInt(0.),
-                y: FloatOrInt(5.),
-            },
-            softness: FloatOrInt(30.),
-            spread: FloatOrInt(5.),
-            draw_behind_window: false,
-            color: Color::from_rgba8_unpremul(0, 0, 0, 0x70),
-            inactive_color: None,
-        }
-    }
-}
-
-#[derive(knuffel::Decode, Debug, Clone, Copy, PartialEq)]
-pub struct ShadowOffset {
-    #[knuffel(property, default)]
-    pub x: FloatOrInt<-65535, 65535>,
-    #[knuffel(property, default)]
-    pub y: FloatOrInt<-65535, 65535>,
-}
-
-#[derive(knuffel::Decode, Debug, Clone, Copy, PartialEq)]
-pub struct WorkspaceShadow {
-    #[knuffel(child)]
-    pub off: bool,
-    #[knuffel(child, default = Self::default().offset)]
-    pub offset: ShadowOffset,
-    #[knuffel(child, unwrap(argument), default = Self::default().softness)]
-    pub softness: FloatOrInt<0, 1024>,
-    #[knuffel(child, unwrap(argument), default = Self::default().spread)]
-    pub spread: FloatOrInt<-1024, 1024>,
-    #[knuffel(child, default = Self::default().color)]
-    pub color: Color,
-}
-
-impl Default for WorkspaceShadow {
-    fn default() -> Self {
-        Self {
-            off: false,
-            offset: ShadowOffset {
-                x: FloatOrInt(0.),
-                y: FloatOrInt(10.),
-            },
-            softness: FloatOrInt(40.),
-            spread: FloatOrInt(10.),
-            color: Color::from_rgba8_unpremul(0, 0, 0, 0x50),
-        }
-    }
-}
-
-impl From<WorkspaceShadow> for Shadow {
-    fn from(value: WorkspaceShadow) -> Self {
-        Self {
-            on: !value.off,
-            offset: value.offset,
-            softness: value.softness,
-            spread: value.spread,
-            draw_behind_window: false,
-            color: value.color,
-            inactive_color: None,
-        }
-    }
-}
-
-#[derive(knuffel::Decode, Debug, Clone, Copy, PartialEq)]
-pub struct TabIndicator {
-    #[knuffel(child)]
-    pub off: bool,
-    #[knuffel(child)]
-    pub hide_when_single_tab: bool,
-    #[knuffel(child)]
-    pub place_within_column: bool,
-    #[knuffel(child, unwrap(argument), default = Self::default().gap)]
-    pub gap: FloatOrInt<-65535, 65535>,
-    #[knuffel(child, unwrap(argument), default = Self::default().width)]
-    pub width: FloatOrInt<0, 65535>,
-    #[knuffel(child, default = Self::default().length)]
-    pub length: TabIndicatorLength,
-    #[knuffel(child, unwrap(argument), default = Self::default().position)]
-    pub position: TabIndicatorPosition,
-    #[knuffel(child, unwrap(argument), default = Self::default().gaps_between_tabs)]
-    pub gaps_between_tabs: FloatOrInt<0, 65535>,
-    #[knuffel(child, unwrap(argument), default = Self::default().corner_radius)]
-    pub corner_radius: FloatOrInt<0, 65535>,
-    #[knuffel(child)]
-    pub active_color: Option<Color>,
-    #[knuffel(child)]
-    pub inactive_color: Option<Color>,
-    #[knuffel(child)]
-    pub urgent_color: Option<Color>,
-    #[knuffel(child)]
-    pub active_gradient: Option<Gradient>,
-    #[knuffel(child)]
-    pub inactive_gradient: Option<Gradient>,
-    #[knuffel(child)]
-    pub urgent_gradient: Option<Gradient>,
-}
-
-impl Default for TabIndicator {
-    fn default() -> Self {
-        Self {
-            off: false,
-            hide_when_single_tab: false,
-            place_within_column: false,
-            gap: FloatOrInt(5.),
-            width: FloatOrInt(4.),
-            length: TabIndicatorLength {
-                total_proportion: Some(0.5),
-            },
-            position: TabIndicatorPosition::Left,
-            gaps_between_tabs: FloatOrInt(0.),
-            corner_radius: FloatOrInt(0.),
-            active_color: None,
-            inactive_color: None,
-            urgent_color: None,
-            active_gradient: None,
-            inactive_gradient: None,
-            urgent_gradient: None,
-        }
-    }
-}
-
-#[derive(knuffel::Decode, Debug, Clone, Copy, PartialEq)]
-pub struct TabIndicatorLength {
-    #[knuffel(property)]
-    pub total_proportion: Option<f64>,
-}
-
-#[derive(knuffel::DecodeScalar, Debug, Clone, Copy, PartialEq)]
-pub enum TabIndicatorPosition {
-    Left,
-    Right,
-    Top,
-    Bottom,
-}
-
-#[derive(knuffel::Decode, Debug, Clone, Copy, PartialEq)]
-pub struct InsertHint {
-    #[knuffel(child)]
-    pub off: bool,
-    #[knuffel(child, default = Self::default().color)]
-    pub color: Color,
-    #[knuffel(child)]
-    pub gradient: Option<Gradient>,
-}
-
-impl Default for InsertHint {
-    fn default() -> Self {
-        Self {
-            off: false,
-            color: Color::from_rgba8_unpremul(127, 200, 255, 128),
-            gradient: None,
-        }
-    }
-}
-
-/// RGB color in [0, 1] with unpremultiplied alpha.
-#[derive(Debug, Default, Clone, Copy, PartialEq)]
-pub struct Color {
-    pub r: f32,
-    pub g: f32,
-    pub b: f32,
-    pub a: f32,
-}
-
-impl Color {
-    pub const fn new_unpremul(r: f32, g: f32, b: f32, a: f32) -> Self {
-        Self { r, g, b, a }
-    }
-
-    pub fn from_rgba8_unpremul(r: u8, g: u8, b: u8, a: u8) -> Self {
-        Self::from_array_unpremul([r, g, b, a].map(|x| x as f32 / 255.))
-    }
-
-    pub fn from_array_premul([r, g, b, a]: [f32; 4]) -> Self {
-        let a = a.clamp(0., 1.);
-
-        if a == 0. {
-            Self::new_unpremul(0., 0., 0., 0.)
-        } else {
-            Self {
-                r: (r / a).clamp(0., 1.),
-                g: (g / a).clamp(0., 1.),
-                b: (b / a).clamp(0., 1.),
-                a,
-            }
-        }
-    }
-
-    pub const fn from_array_unpremul([r, g, b, a]: [f32; 4]) -> Self {
-        Self { r, g, b, a }
-    }
-
-    pub fn from_color32f(color: Color32F) -> Self {
-        Self::from_array_premul(color.components())
-    }
-
-    pub fn to_array_unpremul(self) -> [f32; 4] {
-        [self.r, self.g, self.b, self.a]
-    }
-
-    pub fn to_array_premul(self) -> [f32; 4] {
-        let [r, g, b, a] = [self.r, self.g, self.b, self.a];
-        [r * a, g * a, b * a, a]
-    }
-}
-
-impl Mul<f32> for Color {
-    type Output = Self;
-
-    fn mul(mut self, rhs: f32) -> Self::Output {
-        self.a *= rhs;
-        self
-    }
-}
-
-impl MulAssign<f32> for Color {
-    fn mul_assign(&mut self, rhs: f32) {
-        self.a *= rhs;
-    }
-}
-
-#[derive(knuffel::Decode, Debug, PartialEq)]
-pub struct Cursor {
-    #[knuffel(child, unwrap(argument), default = String::from("default"))]
-    pub xcursor_theme: String,
-    #[knuffel(child, unwrap(argument), default = 24)]
-    pub xcursor_size: u8,
-    #[knuffel(child)]
-    pub hide_when_typing: bool,
-    #[knuffel(child, unwrap(argument))]
-    pub hide_after_inactive_ms: Option<u32>,
-}
-
-impl Default for Cursor {
-    fn default() -> Self {
-        Self {
-            xcursor_theme: String::from("default"),
-            xcursor_size: 24,
-            hide_when_typing: false,
-            hide_after_inactive_ms: None,
-        }
-    }
-}
-
-#[derive(knuffel::Decode, Debug, Clone, Copy, PartialEq)]
-pub enum PresetSize {
-    Proportion(#[knuffel(argument)] f64),
-    Fixed(#[knuffel(argument)] i32),
-}
-=======
 pub enum ConfigPath {
     /// Explicitly set config path.
     ///
     /// Load the config only from this path, never create it.
     Explicit(PathBuf),
->>>>>>> 082d0581
 
     /// Default config path.
     ///
@@ -660,2002 +115,11 @@
             .into_diagnostic()
             .with_context(|| format!("error reading {path:?}"))?;
 
-<<<<<<< HEAD
-#[derive(knuffel::Decode, Debug, Default, Clone, Copy, PartialEq)]
-pub struct Struts {
-    #[knuffel(child, unwrap(argument), default)]
-    pub left: FloatOrInt<-65535, 65535>,
-    #[knuffel(child, unwrap(argument), default)]
-    pub right: FloatOrInt<-65535, 65535>,
-    #[knuffel(child, unwrap(argument), default)]
-    pub top: FloatOrInt<-65535, 65535>,
-    #[knuffel(child, unwrap(argument), default)]
-    pub bottom: FloatOrInt<-65535, 65535>,
-}
-
-#[derive(knuffel::Decode, Debug, Default, Clone, Copy, PartialEq, Eq)]
-pub struct HotkeyOverlay {
-    #[knuffel(child)]
-    pub skip_at_startup: bool,
-    #[knuffel(child)]
-    pub hide_not_bound: bool,
-}
-
-#[derive(knuffel::Decode, Debug, Default, Clone, Copy, PartialEq, Eq)]
-pub struct Clipboard {
-    #[knuffel(child)]
-    pub disable_primary: bool,
-}
-
-#[derive(knuffel::Decode, Debug, Clone, PartialEq)]
-pub struct Animations {
-    #[knuffel(child)]
-    pub off: bool,
-    #[knuffel(child, unwrap(argument), default = FloatOrInt(1.))]
-    pub slowdown: FloatOrInt<0, { i32::MAX }>,
-    #[knuffel(child, default)]
-    pub workspace_switch: WorkspaceSwitchAnim,
-    #[knuffel(child, default)]
-    pub window_open: WindowOpenAnim,
-    #[knuffel(child, default)]
-    pub window_close: WindowCloseAnim,
-    #[knuffel(child, default)]
-    pub horizontal_view_movement: HorizontalViewMovementAnim,
-    #[knuffel(child, default)]
-    pub window_movement: WindowMovementAnim,
-    #[knuffel(child, default)]
-    pub window_resize: WindowResizeAnim,
-    #[knuffel(child, default)]
-    pub config_notification_open_close: ConfigNotificationOpenCloseAnim,
-    #[knuffel(child, default)]
-    pub screenshot_ui_open: ScreenshotUiOpenAnim,
-    #[knuffel(child, default)]
-    pub overview_open_close: OverviewOpenCloseAnim,
-}
-
-impl Default for Animations {
-    fn default() -> Self {
-        Self {
-            off: false,
-            slowdown: FloatOrInt(1.),
-            workspace_switch: Default::default(),
-            horizontal_view_movement: Default::default(),
-            window_movement: Default::default(),
-            window_open: Default::default(),
-            window_close: Default::default(),
-            window_resize: Default::default(),
-            config_notification_open_close: Default::default(),
-            screenshot_ui_open: Default::default(),
-            overview_open_close: Default::default(),
-        }
-    }
-}
-
-#[derive(Debug, Clone, Copy, PartialEq)]
-pub struct WorkspaceSwitchAnim(pub Animation);
-
-impl Default for WorkspaceSwitchAnim {
-    fn default() -> Self {
-        Self(Animation {
-            off: false,
-            kind: AnimationKind::Spring(SpringParams {
-                damping_ratio: 1.,
-                stiffness: 1000,
-                epsilon: 0.0001,
-            }),
-        })
-    }
-}
-
-#[derive(Debug, Clone, PartialEq)]
-pub struct WindowOpenAnim {
-    pub anim: Animation,
-    pub custom_shader: Option<String>,
-}
-
-impl Default for WindowOpenAnim {
-    fn default() -> Self {
-        Self {
-            anim: Animation {
-                off: false,
-                kind: AnimationKind::Easing(EasingParams {
-                    duration_ms: 150,
-                    curve: AnimationCurve::EaseOutExpo,
-                }),
-            },
-            custom_shader: None,
-        }
-    }
-}
-
-#[derive(Debug, Clone, PartialEq)]
-pub struct WindowCloseAnim {
-    pub anim: Animation,
-    pub custom_shader: Option<String>,
-}
-
-impl Default for WindowCloseAnim {
-    fn default() -> Self {
-        Self {
-            anim: Animation {
-                off: false,
-                kind: AnimationKind::Easing(EasingParams {
-                    duration_ms: 150,
-                    curve: AnimationCurve::EaseOutQuad,
-                }),
-            },
-            custom_shader: None,
-        }
-    }
-}
-
-#[derive(Debug, Clone, Copy, PartialEq)]
-pub struct HorizontalViewMovementAnim(pub Animation);
-
-impl Default for HorizontalViewMovementAnim {
-    fn default() -> Self {
-        Self(Animation {
-            off: false,
-            kind: AnimationKind::Spring(SpringParams {
-                damping_ratio: 1.,
-                stiffness: 800,
-                epsilon: 0.0001,
-            }),
-        })
-    }
-}
-
-#[derive(Debug, Clone, Copy, PartialEq)]
-pub struct WindowMovementAnim(pub Animation);
-
-impl Default for WindowMovementAnim {
-    fn default() -> Self {
-        Self(Animation {
-            off: false,
-            kind: AnimationKind::Spring(SpringParams {
-                damping_ratio: 1.,
-                stiffness: 800,
-                epsilon: 0.0001,
-            }),
-        })
-    }
-}
-
-#[derive(Debug, Clone, PartialEq)]
-pub struct WindowResizeAnim {
-    pub anim: Animation,
-    pub custom_shader: Option<String>,
-}
-
-impl Default for WindowResizeAnim {
-    fn default() -> Self {
-        Self {
-            anim: Animation {
-                off: false,
-                kind: AnimationKind::Spring(SpringParams {
-                    damping_ratio: 1.,
-                    stiffness: 800,
-                    epsilon: 0.0001,
-                }),
-            },
-            custom_shader: None,
-        }
-    }
-}
-
-#[derive(Debug, Clone, Copy, PartialEq)]
-pub struct ConfigNotificationOpenCloseAnim(pub Animation);
-
-impl Default for ConfigNotificationOpenCloseAnim {
-    fn default() -> Self {
-        Self(Animation {
-            off: false,
-            kind: AnimationKind::Spring(SpringParams {
-                damping_ratio: 0.6,
-                stiffness: 1000,
-                epsilon: 0.001,
-            }),
-        })
-    }
-}
-
-#[derive(Debug, Clone, Copy, PartialEq)]
-pub struct ScreenshotUiOpenAnim(pub Animation);
-
-impl Default for ScreenshotUiOpenAnim {
-    fn default() -> Self {
-        Self(Animation {
-            off: false,
-            kind: AnimationKind::Easing(EasingParams {
-                duration_ms: 200,
-                curve: AnimationCurve::EaseOutQuad,
-            }),
-        })
-    }
-}
-
-#[derive(Debug, Clone, Copy, PartialEq)]
-pub struct OverviewOpenCloseAnim(pub Animation);
-
-impl Default for OverviewOpenCloseAnim {
-    fn default() -> Self {
-        Self(Animation {
-            off: false,
-            kind: AnimationKind::Spring(SpringParams {
-                damping_ratio: 1.,
-                stiffness: 800,
-                epsilon: 0.0001,
-            }),
-        })
-    }
-}
-
-#[derive(Debug, Clone, Copy, PartialEq)]
-pub struct Animation {
-    pub off: bool,
-    pub kind: AnimationKind,
-}
-
-#[derive(Debug, Clone, Copy, PartialEq)]
-pub enum AnimationKind {
-    Easing(EasingParams),
-    Spring(SpringParams),
-}
-
-#[derive(Debug, Clone, Copy, PartialEq)]
-pub struct EasingParams {
-    pub duration_ms: u32,
-    pub curve: AnimationCurve,
-}
-
-#[derive(knuffel::DecodeScalar, Debug, Clone, Copy, PartialEq)]
-pub enum AnimationCurve {
-    Linear,
-    EaseOutQuad,
-    EaseOutCubic,
-    EaseOutExpo,
-}
-
-#[derive(Debug, Clone, Copy, PartialEq)]
-pub struct SpringParams {
-    pub damping_ratio: f64,
-    pub stiffness: u32,
-    pub epsilon: f64,
-}
-
-#[derive(knuffel::Decode, Debug, Default, Clone, Copy, PartialEq)]
-pub struct Gestures {
-    #[knuffel(child, default)]
-    pub dnd_edge_view_scroll: DndEdgeViewScroll,
-    #[knuffel(child, default)]
-    pub dnd_edge_workspace_switch: DndEdgeWorkspaceSwitch,
-    #[knuffel(child, default)]
-    pub hot_corners: HotCorners,
-}
-
-#[derive(knuffel::Decode, Debug, Clone, Copy, PartialEq)]
-pub struct DndEdgeViewScroll {
-    #[knuffel(child, unwrap(argument), default = Self::default().trigger_width)]
-    pub trigger_width: FloatOrInt<0, 65535>,
-    #[knuffel(child, unwrap(argument), default = Self::default().delay_ms)]
-    pub delay_ms: u16,
-    #[knuffel(child, unwrap(argument), default = Self::default().max_speed)]
-    pub max_speed: FloatOrInt<0, 1_000_000>,
-}
-
-impl Default for DndEdgeViewScroll {
-    fn default() -> Self {
-        Self {
-            trigger_width: FloatOrInt(30.), // Taken from GTK 4.
-            delay_ms: 100,
-            max_speed: FloatOrInt(1500.),
-        }
-    }
-}
-
-#[derive(knuffel::Decode, Debug, Clone, Copy, PartialEq)]
-pub struct DndEdgeWorkspaceSwitch {
-    #[knuffel(child, unwrap(argument), default = Self::default().trigger_height)]
-    pub trigger_height: FloatOrInt<0, 65535>,
-    #[knuffel(child, unwrap(argument), default = Self::default().delay_ms)]
-    pub delay_ms: u16,
-    #[knuffel(child, unwrap(argument), default = Self::default().max_speed)]
-    pub max_speed: FloatOrInt<0, 1_000_000>,
-}
-
-impl Default for DndEdgeWorkspaceSwitch {
-    fn default() -> Self {
-        Self {
-            trigger_height: FloatOrInt(50.),
-            delay_ms: 100,
-            max_speed: FloatOrInt(1500.),
-        }
-    }
-}
-
-#[derive(knuffel::Decode, Debug, Default, Clone, Copy, PartialEq)]
-pub struct HotCorners {
-    #[knuffel(child)]
-    pub off: bool,
-}
-
-#[derive(knuffel::Decode, Debug, Clone, Copy, PartialEq)]
-pub struct Overview {
-    #[knuffel(child, unwrap(argument), default = Self::default().zoom)]
-    pub zoom: FloatOrInt<0, 1>,
-    #[knuffel(child, default = Self::default().backdrop_color)]
-    pub backdrop_color: Color,
-    #[knuffel(child, default)]
-    pub workspace_shadow: WorkspaceShadow,
-}
-
-impl Default for Overview {
-    fn default() -> Self {
-        Self {
-            zoom: FloatOrInt(0.5),
-            backdrop_color: DEFAULT_BACKDROP_COLOR,
-            workspace_shadow: WorkspaceShadow::default(),
-        }
-    }
-}
-
-#[derive(knuffel::Decode, Debug, Default, Clone, PartialEq, Eq)]
-pub struct Environment(#[knuffel(children)] pub Vec<EnvironmentVariable>);
-
-#[derive(knuffel::Decode, Debug, Clone, PartialEq, Eq)]
-pub struct EnvironmentVariable {
-    #[knuffel(node_name)]
-    pub name: String,
-    #[knuffel(argument)]
-    pub value: Option<String>,
-}
-
-#[derive(knuffel::Decode, Debug, Clone, PartialEq, Eq)]
-pub struct XwaylandSatellite {
-    #[knuffel(child)]
-    pub off: bool,
-    #[knuffel(child, unwrap(argument), default = Self::default().path)]
-    pub path: String,
-}
-
-impl Default for XwaylandSatellite {
-    fn default() -> Self {
-        Self {
-            off: false,
-            path: String::from("xwayland-satellite"),
-        }
-    }
-}
-
-#[derive(knuffel::Decode, Debug, Clone, PartialEq, Eq)]
-pub struct Workspace {
-    #[knuffel(argument)]
-    pub name: WorkspaceName,
-    #[knuffel(child, unwrap(argument))]
-    pub open_on_output: Option<String>,
-}
-
-#[derive(Debug, Clone, PartialEq, Eq)]
-pub struct WorkspaceName(pub String);
-
-#[derive(knuffel::Decode, Debug, Default, Clone, PartialEq)]
-pub struct WindowRule {
-    #[knuffel(children(name = "match"))]
-    pub matches: Vec<Match>,
-    #[knuffel(children(name = "exclude"))]
-    pub excludes: Vec<Match>,
-
-    // Rules applied at initial configure.
-    #[knuffel(child)]
-    pub default_column_width: Option<DefaultPresetSize>,
-    #[knuffel(child)]
-    pub default_window_height: Option<DefaultPresetSize>,
-    #[knuffel(child, unwrap(argument))]
-    pub open_on_output: Option<String>,
-    #[knuffel(child, unwrap(argument))]
-    pub open_on_workspace: Option<String>,
-    #[knuffel(child, unwrap(argument))]
-    pub open_maximized: Option<bool>,
-    #[knuffel(child, unwrap(argument))]
-    pub open_fullscreen: Option<bool>,
-    #[knuffel(child, unwrap(argument))]
-    pub open_floating: Option<bool>,
-    #[knuffel(child, unwrap(argument))]
-    pub open_focused: Option<bool>,
-
-    // Rules applied dynamically.
-    #[knuffel(child, unwrap(argument))]
-    pub min_width: Option<u16>,
-    #[knuffel(child, unwrap(argument))]
-    pub min_height: Option<u16>,
-    #[knuffel(child, unwrap(argument))]
-    pub max_width: Option<u16>,
-    #[knuffel(child, unwrap(argument))]
-    pub max_height: Option<u16>,
-
-    #[knuffel(child, default)]
-    pub focus_ring: BorderRule,
-    #[knuffel(child, default)]
-    pub border: BorderRule,
-    #[knuffel(child, default)]
-    pub blur: BlurRule,
-    #[knuffel(child, default)]
-    pub shadow: ShadowRule,
-    #[knuffel(child, default)]
-    pub tab_indicator: TabIndicatorRule,
-    #[knuffel(child, unwrap(argument))]
-    pub draw_border_with_background: Option<bool>,
-    #[knuffel(child, unwrap(argument))]
-    pub opacity: Option<f32>,
-    #[knuffel(child)]
-    pub geometry_corner_radius: Option<CornerRadius>,
-    #[knuffel(child, unwrap(argument))]
-    pub clip_to_geometry: Option<bool>,
-    #[knuffel(child, unwrap(argument))]
-    pub baba_is_float: Option<bool>,
-    #[knuffel(child, unwrap(argument))]
-    pub block_out_from: Option<BlockOutFrom>,
-    #[knuffel(child, unwrap(argument))]
-    pub variable_refresh_rate: Option<bool>,
-    #[knuffel(child, unwrap(argument, str))]
-    pub default_column_display: Option<ColumnDisplay>,
-    #[knuffel(child)]
-    pub default_floating_position: Option<FloatingPosition>,
-    #[knuffel(child, unwrap(argument))]
-    pub scroll_factor: Option<FloatOrInt<0, 100>>,
-    #[knuffel(child, unwrap(argument))]
-    pub tiled_state: Option<bool>,
-}
-
-#[derive(knuffel::Decode, Debug, Default, Clone, PartialEq)]
-pub struct Match {
-    #[knuffel(property, str)]
-    pub app_id: Option<RegexEq>,
-    #[knuffel(property, str)]
-    pub title: Option<RegexEq>,
-    #[knuffel(property)]
-    pub is_active: Option<bool>,
-    #[knuffel(property)]
-    pub is_focused: Option<bool>,
-    #[knuffel(property)]
-    pub is_active_in_column: Option<bool>,
-    #[knuffel(property)]
-    pub is_floating: Option<bool>,
-    #[knuffel(property)]
-    pub is_window_cast_target: Option<bool>,
-    #[knuffel(property)]
-    pub is_urgent: Option<bool>,
-    #[knuffel(property)]
-    pub at_startup: Option<bool>,
-}
-
-#[derive(Debug, Default, Clone, Copy, PartialEq)]
-pub struct CornerRadius {
-    pub top_left: f32,
-    pub top_right: f32,
-    pub bottom_right: f32,
-    pub bottom_left: f32,
-}
-
-impl From<CornerRadius> for [f32; 4] {
-    fn from(value: CornerRadius) -> Self {
-        [
-            value.top_left,
-            value.top_right,
-            value.bottom_right,
-            value.bottom_left,
-        ]
-    }
-}
-
-impl From<f32> for CornerRadius {
-    fn from(value: f32) -> Self {
-        Self {
-            top_left: value,
-            top_right: value,
-            bottom_right: value,
-            bottom_left: value,
-        }
-    }
-}
-
-#[derive(knuffel::DecodeScalar, Debug, Clone, Copy, PartialEq, Eq)]
-pub enum BlockOutFrom {
-    Screencast,
-    ScreenCapture,
-}
-
-#[derive(knuffel::Decode, Debug, Default, Clone, Copy, PartialEq)]
-pub struct BorderRule {
-    #[knuffel(child)]
-    pub off: bool,
-    #[knuffel(child)]
-    pub on: bool,
-    #[knuffel(child, unwrap(argument))]
-    pub width: Option<FloatOrInt<0, 65535>>,
-    #[knuffel(child)]
-    pub active_color: Option<Color>,
-    #[knuffel(child)]
-    pub inactive_color: Option<Color>,
-    #[knuffel(child)]
-    pub urgent_color: Option<Color>,
-    #[knuffel(child)]
-    pub active_gradient: Option<Gradient>,
-    #[knuffel(child)]
-    pub inactive_gradient: Option<Gradient>,
-    #[knuffel(child)]
-    pub urgent_gradient: Option<Gradient>,
-}
-
-#[derive(knuffel::Decode, Debug, Default, Clone, Copy, PartialEq)]
-pub struct BlurRule {
-    #[knuffel(child)]
-    pub off: bool,
-    #[knuffel(child)]
-    pub on: bool,
-    #[knuffel(child, unwrap(argument))]
-    pub passes: Option<u32>,
-    #[knuffel(child, unwrap(argument))]
-    pub radius: Option<FloatOrInt<0, 1024>>,
-    #[knuffel(child, unwrap(argument))]
-    pub noise: Option<FloatOrInt<0, 1024>>,
-}
-
-#[derive(knuffel::Decode, Debug, Default, Clone, Copy, PartialEq)]
-pub struct ShadowRule {
-    #[knuffel(child)]
-    pub off: bool,
-    #[knuffel(child)]
-    pub on: bool,
-    #[knuffel(child)]
-    pub offset: Option<ShadowOffset>,
-    #[knuffel(child, unwrap(argument))]
-    pub softness: Option<FloatOrInt<0, 1024>>,
-    #[knuffel(child, unwrap(argument))]
-    pub spread: Option<FloatOrInt<-1024, 1024>>,
-    #[knuffel(child, unwrap(argument))]
-    pub draw_behind_window: Option<bool>,
-    #[knuffel(child)]
-    pub color: Option<Color>,
-    #[knuffel(child)]
-    pub inactive_color: Option<Color>,
-}
-
-#[derive(knuffel::Decode, Debug, Default, Clone, Copy, PartialEq)]
-pub struct TabIndicatorRule {
-    #[knuffel(child)]
-    pub active_color: Option<Color>,
-    #[knuffel(child)]
-    pub inactive_color: Option<Color>,
-    #[knuffel(child)]
-    pub urgent_color: Option<Color>,
-    #[knuffel(child)]
-    pub active_gradient: Option<Gradient>,
-    #[knuffel(child)]
-    pub inactive_gradient: Option<Gradient>,
-    #[knuffel(child)]
-    pub urgent_gradient: Option<Gradient>,
-}
-
-#[derive(knuffel::Decode, Debug, Clone, Copy, PartialEq)]
-pub struct FloatingPosition {
-    #[knuffel(property)]
-    pub x: FloatOrInt<-65535, 65535>,
-    #[knuffel(property)]
-    pub y: FloatOrInt<-65535, 65535>,
-    #[knuffel(property, default)]
-    pub relative_to: RelativeTo,
-}
-
-#[derive(knuffel::DecodeScalar, Debug, Default, Clone, Copy, PartialEq, Eq)]
-pub enum RelativeTo {
-    #[default]
-    TopLeft,
-    TopRight,
-    BottomLeft,
-    BottomRight,
-    Top,
-    Bottom,
-    Left,
-    Right,
-}
-
-#[derive(Debug, Default, PartialEq)]
-pub struct Binds(pub Vec<Bind>);
-
-#[derive(Debug, Clone, PartialEq)]
-pub struct Bind {
-    pub key: Key,
-    pub action: Action,
-    pub repeat: bool,
-    pub cooldown: Option<Duration>,
-    pub allow_when_locked: bool,
-    pub allow_inhibiting: bool,
-    pub hotkey_overlay_title: Option<Option<String>>,
-}
-
-#[derive(Debug, PartialEq, Eq, Clone, Copy, Hash)]
-pub struct Key {
-    pub trigger: Trigger,
-    pub modifiers: Modifiers,
-}
-
-#[derive(Debug, PartialEq, Eq, Clone, Copy, Hash)]
-pub enum Trigger {
-    Keysym(Keysym),
-    MouseLeft,
-    MouseRight,
-    MouseMiddle,
-    MouseBack,
-    MouseForward,
-    WheelScrollDown,
-    WheelScrollUp,
-    WheelScrollLeft,
-    WheelScrollRight,
-    TouchpadScrollDown,
-    TouchpadScrollUp,
-    TouchpadScrollLeft,
-    TouchpadScrollRight,
-}
-
-bitflags! {
-    #[derive(Debug, Clone, Copy, PartialEq, Eq, Hash)]
-    pub struct Modifiers : u8 {
-        const CTRL = 1;
-        const SHIFT = 1 << 1;
-        const ALT = 1 << 2;
-        const SUPER = 1 << 3;
-        const ISO_LEVEL3_SHIFT = 1 << 4;
-        const ISO_LEVEL5_SHIFT = 1 << 5;
-        const COMPOSITOR = 1 << 6;
-    }
-}
-
-#[derive(knuffel::Decode, Debug, Default, Clone, PartialEq)]
-pub struct SwitchBinds {
-    #[knuffel(child)]
-    pub lid_open: Option<SwitchAction>,
-    #[knuffel(child)]
-    pub lid_close: Option<SwitchAction>,
-    #[knuffel(child)]
-    pub tablet_mode_on: Option<SwitchAction>,
-    #[knuffel(child)]
-    pub tablet_mode_off: Option<SwitchAction>,
-}
-
-#[derive(knuffel::Decode, Debug, Clone, PartialEq)]
-pub struct SwitchAction {
-    #[knuffel(child, unwrap(arguments))]
-    pub spawn: Vec<String>,
-}
-
-// Remember to add new actions to the CLI enum too.
-#[derive(knuffel::Decode, Debug, Clone, PartialEq)]
-pub enum Action {
-    Quit(#[knuffel(property(name = "skip-confirmation"), default)] bool),
-    #[knuffel(skip)]
-    ChangeVt(i32),
-    Suspend,
-    PowerOffMonitors,
-    PowerOnMonitors,
-    ToggleDebugTint,
-    DebugToggleOpaqueRegions,
-    DebugToggleDamage,
-    Spawn(#[knuffel(arguments)] Vec<String>),
-    DoScreenTransition(#[knuffel(property(name = "delay-ms"))] Option<u16>),
-    #[knuffel(skip)]
-    ConfirmScreenshot {
-        write_to_disk: bool,
-    },
-    #[knuffel(skip)]
-    CancelScreenshot,
-    #[knuffel(skip)]
-    ScreenshotTogglePointer,
-    Screenshot(#[knuffel(property(name = "show-pointer"), default = true)] bool),
-    ScreenshotScreen(
-        #[knuffel(property(name = "write-to-disk"), default = true)] bool,
-        #[knuffel(property(name = "show-pointer"), default = true)] bool,
-    ),
-    ScreenshotWindow(#[knuffel(property(name = "write-to-disk"), default = true)] bool),
-    #[knuffel(skip)]
-    ScreenshotWindowById {
-        id: u64,
-        write_to_disk: bool,
-    },
-    ToggleKeyboardShortcutsInhibit,
-    CloseWindow,
-    #[knuffel(skip)]
-    CloseWindowById(u64),
-    FullscreenWindow,
-    #[knuffel(skip)]
-    FullscreenWindowById(u64),
-    ToggleWindowedFullscreen,
-    #[knuffel(skip)]
-    ToggleWindowedFullscreenById(u64),
-    #[knuffel(skip)]
-    FocusWindow(u64),
-    FocusWindowInColumn(#[knuffel(argument)] u8),
-    FocusWindowPrevious,
-    FocusColumnLeft,
-    #[knuffel(skip)]
-    FocusColumnLeftUnderMouse,
-    FocusColumnRight,
-    #[knuffel(skip)]
-    FocusColumnRightUnderMouse,
-    FocusColumnFirst,
-    FocusColumnLast,
-    FocusColumnRightOrFirst,
-    FocusColumnLeftOrLast,
-    FocusColumn(#[knuffel(argument)] usize),
-    FocusWindowOrMonitorUp,
-    FocusWindowOrMonitorDown,
-    FocusColumnOrMonitorLeft,
-    FocusColumnOrMonitorRight,
-    FocusWindowDown,
-    FocusWindowUp,
-    FocusWindowDownOrColumnLeft,
-    FocusWindowDownOrColumnRight,
-    FocusWindowUpOrColumnLeft,
-    FocusWindowUpOrColumnRight,
-    FocusWindowOrWorkspaceDown,
-    FocusWindowOrWorkspaceUp,
-    FocusWindowTop,
-    FocusWindowBottom,
-    FocusWindowDownOrTop,
-    FocusWindowUpOrBottom,
-    MoveColumnLeft,
-    MoveColumnRight,
-    MoveColumnToFirst,
-    MoveColumnToLast,
-    MoveColumnLeftOrToMonitorLeft,
-    MoveColumnRightOrToMonitorRight,
-    MoveColumnToIndex(#[knuffel(argument)] usize),
-    MoveWindowDown,
-    MoveWindowUp,
-    MoveWindowDownOrToWorkspaceDown,
-    MoveWindowUpOrToWorkspaceUp,
-    ConsumeOrExpelWindowLeft,
-    #[knuffel(skip)]
-    ConsumeOrExpelWindowLeftById(u64),
-    ConsumeOrExpelWindowRight,
-    #[knuffel(skip)]
-    ConsumeOrExpelWindowRightById(u64),
-    ConsumeWindowIntoColumn,
-    ExpelWindowFromColumn,
-    SwapWindowLeft,
-    SwapWindowRight,
-    ToggleColumnTabbedDisplay,
-    SetColumnDisplay(#[knuffel(argument, str)] ColumnDisplay),
-    CenterColumn,
-    CenterWindow,
-    #[knuffel(skip)]
-    CenterWindowById(u64),
-    CenterVisibleColumns,
-    FocusWorkspaceDown,
-    #[knuffel(skip)]
-    FocusWorkspaceDownUnderMouse,
-    FocusWorkspaceUp,
-    #[knuffel(skip)]
-    FocusWorkspaceUpUnderMouse,
-    FocusWorkspace(#[knuffel(argument)] WorkspaceReference),
-    FocusWorkspacePrevious,
-    MoveWindowToWorkspaceDown,
-    MoveWindowToWorkspaceUp,
-    MoveWindowToWorkspace(
-        #[knuffel(argument)] WorkspaceReference,
-        #[knuffel(property(name = "focus"), default = true)] bool,
-    ),
-    #[knuffel(skip)]
-    MoveWindowToWorkspaceById {
-        window_id: u64,
-        reference: WorkspaceReference,
-        focus: bool,
-    },
-    MoveColumnToWorkspaceDown(#[knuffel(property(name = "focus"), default = true)] bool),
-    MoveColumnToWorkspaceUp(#[knuffel(property(name = "focus"), default = true)] bool),
-    MoveColumnToWorkspace(
-        #[knuffel(argument)] WorkspaceReference,
-        #[knuffel(property(name = "focus"), default = true)] bool,
-    ),
-    MoveWorkspaceDown,
-    MoveWorkspaceUp,
-    MoveWorkspaceToIndex(#[knuffel(argument)] usize),
-    #[knuffel(skip)]
-    MoveWorkspaceToIndexByRef {
-        new_idx: usize,
-        reference: WorkspaceReference,
-    },
-    #[knuffel(skip)]
-    MoveWorkspaceToMonitorByRef {
-        output_name: String,
-        reference: WorkspaceReference,
-    },
-    MoveWorkspaceToMonitor(#[knuffel(argument)] String),
-    SetWorkspaceName(#[knuffel(argument)] String),
-    #[knuffel(skip)]
-    SetWorkspaceNameByRef {
-        name: String,
-        reference: WorkspaceReference,
-    },
-    UnsetWorkspaceName,
-    #[knuffel(skip)]
-    UnsetWorkSpaceNameByRef(#[knuffel(argument)] WorkspaceReference),
-    FocusMonitorLeft,
-    FocusMonitorRight,
-    FocusMonitorDown,
-    FocusMonitorUp,
-    FocusMonitorPrevious,
-    FocusMonitorNext,
-    FocusMonitor(#[knuffel(argument)] String),
-    MoveWindowToMonitorLeft,
-    MoveWindowToMonitorRight,
-    MoveWindowToMonitorDown,
-    MoveWindowToMonitorUp,
-    MoveWindowToMonitorPrevious,
-    MoveWindowToMonitorNext,
-    MoveWindowToMonitor(#[knuffel(argument)] String),
-    #[knuffel(skip)]
-    MoveWindowToMonitorById {
-        id: u64,
-        output: String,
-    },
-    MoveColumnToMonitorLeft,
-    MoveColumnToMonitorRight,
-    MoveColumnToMonitorDown,
-    MoveColumnToMonitorUp,
-    MoveColumnToMonitorPrevious,
-    MoveColumnToMonitorNext,
-    MoveColumnToMonitor(#[knuffel(argument)] String),
-    SetWindowWidth(#[knuffel(argument, str)] SizeChange),
-    #[knuffel(skip)]
-    SetWindowWidthById {
-        id: u64,
-        change: SizeChange,
-    },
-    SetWindowHeight(#[knuffel(argument, str)] SizeChange),
-    #[knuffel(skip)]
-    SetWindowHeightById {
-        id: u64,
-        change: SizeChange,
-    },
-    ResetWindowHeight,
-    #[knuffel(skip)]
-    ResetWindowHeightById(u64),
-    SwitchPresetColumnWidth,
-    SwitchPresetWindowWidth,
-    #[knuffel(skip)]
-    SwitchPresetWindowWidthById(u64),
-    SwitchPresetWindowHeight,
-    #[knuffel(skip)]
-    SwitchPresetWindowHeightById(u64),
-    MaximizeColumn,
-    SetColumnWidth(#[knuffel(argument, str)] SizeChange),
-    ExpandColumnToAvailableWidth,
-    SwitchLayout(#[knuffel(argument, str)] LayoutSwitchTarget),
-    ShowHotkeyOverlay,
-    MoveWorkspaceToMonitorLeft,
-    MoveWorkspaceToMonitorRight,
-    MoveWorkspaceToMonitorDown,
-    MoveWorkspaceToMonitorUp,
-    MoveWorkspaceToMonitorPrevious,
-    MoveWorkspaceToMonitorNext,
-    ToggleWindowFloating,
-    #[knuffel(skip)]
-    ToggleWindowFloatingById(u64),
-    MoveWindowToFloating,
-    #[knuffel(skip)]
-    MoveWindowToFloatingById(u64),
-    MoveWindowToTiling,
-    #[knuffel(skip)]
-    MoveWindowToTilingById(u64),
-    FocusFloating,
-    FocusTiling,
-    SwitchFocusBetweenFloatingAndTiling,
-    #[knuffel(skip)]
-    MoveFloatingWindowById {
-        id: Option<u64>,
-        x: PositionChange,
-        y: PositionChange,
-    },
-    ToggleWindowRuleOpacity,
-    #[knuffel(skip)]
-    ToggleWindowRuleOpacityById(u64),
-    SetDynamicCastWindow,
-    #[knuffel(skip)]
-    SetDynamicCastWindowById(u64),
-    SetDynamicCastMonitor(#[knuffel(argument)] Option<String>),
-    ClearDynamicCastTarget,
-    ToggleOverview,
-    OpenOverview,
-    CloseOverview,
-    #[knuffel(skip)]
-    ToggleWindowUrgent(u64),
-    #[knuffel(skip)]
-    SetWindowUrgent(u64),
-    #[knuffel(skip)]
-    UnsetWindowUrgent(u64),
-}
-
-impl From<niri_ipc::Action> for Action {
-    fn from(value: niri_ipc::Action) -> Self {
-        match value {
-            niri_ipc::Action::Quit { skip_confirmation } => Self::Quit(skip_confirmation),
-            niri_ipc::Action::PowerOffMonitors {} => Self::PowerOffMonitors,
-            niri_ipc::Action::PowerOnMonitors {} => Self::PowerOnMonitors,
-            niri_ipc::Action::Spawn { command } => Self::Spawn(command),
-            niri_ipc::Action::DoScreenTransition { delay_ms } => Self::DoScreenTransition(delay_ms),
-            niri_ipc::Action::Screenshot { show_pointer } => Self::Screenshot(show_pointer),
-            niri_ipc::Action::ScreenshotScreen {
-                write_to_disk,
-                show_pointer,
-            } => Self::ScreenshotScreen(write_to_disk, show_pointer),
-            niri_ipc::Action::ScreenshotWindow {
-                id: None,
-                write_to_disk,
-            } => Self::ScreenshotWindow(write_to_disk),
-            niri_ipc::Action::ScreenshotWindow {
-                id: Some(id),
-                write_to_disk,
-            } => Self::ScreenshotWindowById { id, write_to_disk },
-            niri_ipc::Action::ToggleKeyboardShortcutsInhibit {} => {
-                Self::ToggleKeyboardShortcutsInhibit
-            }
-            niri_ipc::Action::CloseWindow { id: None } => Self::CloseWindow,
-            niri_ipc::Action::CloseWindow { id: Some(id) } => Self::CloseWindowById(id),
-            niri_ipc::Action::FullscreenWindow { id: None } => Self::FullscreenWindow,
-            niri_ipc::Action::FullscreenWindow { id: Some(id) } => Self::FullscreenWindowById(id),
-            niri_ipc::Action::ToggleWindowedFullscreen { id: None } => {
-                Self::ToggleWindowedFullscreen
-            }
-            niri_ipc::Action::ToggleWindowedFullscreen { id: Some(id) } => {
-                Self::ToggleWindowedFullscreenById(id)
-            }
-            niri_ipc::Action::FocusWindow { id } => Self::FocusWindow(id),
-            niri_ipc::Action::FocusWindowInColumn { index } => Self::FocusWindowInColumn(index),
-            niri_ipc::Action::FocusWindowPrevious {} => Self::FocusWindowPrevious,
-            niri_ipc::Action::FocusColumnLeft {} => Self::FocusColumnLeft,
-            niri_ipc::Action::FocusColumnRight {} => Self::FocusColumnRight,
-            niri_ipc::Action::FocusColumnFirst {} => Self::FocusColumnFirst,
-            niri_ipc::Action::FocusColumnLast {} => Self::FocusColumnLast,
-            niri_ipc::Action::FocusColumnRightOrFirst {} => Self::FocusColumnRightOrFirst,
-            niri_ipc::Action::FocusColumnLeftOrLast {} => Self::FocusColumnLeftOrLast,
-            niri_ipc::Action::FocusColumn { index } => Self::FocusColumn(index),
-            niri_ipc::Action::FocusWindowOrMonitorUp {} => Self::FocusWindowOrMonitorUp,
-            niri_ipc::Action::FocusWindowOrMonitorDown {} => Self::FocusWindowOrMonitorDown,
-            niri_ipc::Action::FocusColumnOrMonitorLeft {} => Self::FocusColumnOrMonitorLeft,
-            niri_ipc::Action::FocusColumnOrMonitorRight {} => Self::FocusColumnOrMonitorRight,
-            niri_ipc::Action::FocusWindowDown {} => Self::FocusWindowDown,
-            niri_ipc::Action::FocusWindowUp {} => Self::FocusWindowUp,
-            niri_ipc::Action::FocusWindowDownOrColumnLeft {} => Self::FocusWindowDownOrColumnLeft,
-            niri_ipc::Action::FocusWindowDownOrColumnRight {} => Self::FocusWindowDownOrColumnRight,
-            niri_ipc::Action::FocusWindowUpOrColumnLeft {} => Self::FocusWindowUpOrColumnLeft,
-            niri_ipc::Action::FocusWindowUpOrColumnRight {} => Self::FocusWindowUpOrColumnRight,
-            niri_ipc::Action::FocusWindowOrWorkspaceDown {} => Self::FocusWindowOrWorkspaceDown,
-            niri_ipc::Action::FocusWindowOrWorkspaceUp {} => Self::FocusWindowOrWorkspaceUp,
-            niri_ipc::Action::FocusWindowTop {} => Self::FocusWindowTop,
-            niri_ipc::Action::FocusWindowBottom {} => Self::FocusWindowBottom,
-            niri_ipc::Action::FocusWindowDownOrTop {} => Self::FocusWindowDownOrTop,
-            niri_ipc::Action::FocusWindowUpOrBottom {} => Self::FocusWindowUpOrBottom,
-            niri_ipc::Action::MoveColumnLeft {} => Self::MoveColumnLeft,
-            niri_ipc::Action::MoveColumnRight {} => Self::MoveColumnRight,
-            niri_ipc::Action::MoveColumnToFirst {} => Self::MoveColumnToFirst,
-            niri_ipc::Action::MoveColumnToLast {} => Self::MoveColumnToLast,
-            niri_ipc::Action::MoveColumnToIndex { index } => Self::MoveColumnToIndex(index),
-            niri_ipc::Action::MoveColumnLeftOrToMonitorLeft {} => {
-                Self::MoveColumnLeftOrToMonitorLeft
-            }
-            niri_ipc::Action::MoveColumnRightOrToMonitorRight {} => {
-                Self::MoveColumnRightOrToMonitorRight
-            }
-            niri_ipc::Action::MoveWindowDown {} => Self::MoveWindowDown,
-            niri_ipc::Action::MoveWindowUp {} => Self::MoveWindowUp,
-            niri_ipc::Action::MoveWindowDownOrToWorkspaceDown {} => {
-                Self::MoveWindowDownOrToWorkspaceDown
-            }
-            niri_ipc::Action::MoveWindowUpOrToWorkspaceUp {} => Self::MoveWindowUpOrToWorkspaceUp,
-            niri_ipc::Action::ConsumeOrExpelWindowLeft { id: None } => {
-                Self::ConsumeOrExpelWindowLeft
-            }
-            niri_ipc::Action::ConsumeOrExpelWindowLeft { id: Some(id) } => {
-                Self::ConsumeOrExpelWindowLeftById(id)
-            }
-            niri_ipc::Action::ConsumeOrExpelWindowRight { id: None } => {
-                Self::ConsumeOrExpelWindowRight
-            }
-            niri_ipc::Action::ConsumeOrExpelWindowRight { id: Some(id) } => {
-                Self::ConsumeOrExpelWindowRightById(id)
-            }
-            niri_ipc::Action::ConsumeWindowIntoColumn {} => Self::ConsumeWindowIntoColumn,
-            niri_ipc::Action::ExpelWindowFromColumn {} => Self::ExpelWindowFromColumn,
-            niri_ipc::Action::SwapWindowRight {} => Self::SwapWindowRight,
-            niri_ipc::Action::SwapWindowLeft {} => Self::SwapWindowLeft,
-            niri_ipc::Action::ToggleColumnTabbedDisplay {} => Self::ToggleColumnTabbedDisplay,
-            niri_ipc::Action::SetColumnDisplay { display } => Self::SetColumnDisplay(display),
-            niri_ipc::Action::CenterColumn {} => Self::CenterColumn,
-            niri_ipc::Action::CenterWindow { id: None } => Self::CenterWindow,
-            niri_ipc::Action::CenterWindow { id: Some(id) } => Self::CenterWindowById(id),
-            niri_ipc::Action::CenterVisibleColumns {} => Self::CenterVisibleColumns,
-            niri_ipc::Action::FocusWorkspaceDown {} => Self::FocusWorkspaceDown,
-            niri_ipc::Action::FocusWorkspaceUp {} => Self::FocusWorkspaceUp,
-            niri_ipc::Action::FocusWorkspace { reference } => {
-                Self::FocusWorkspace(WorkspaceReference::from(reference))
-            }
-            niri_ipc::Action::FocusWorkspacePrevious {} => Self::FocusWorkspacePrevious,
-            niri_ipc::Action::MoveWindowToWorkspaceDown {} => Self::MoveWindowToWorkspaceDown,
-            niri_ipc::Action::MoveWindowToWorkspaceUp {} => Self::MoveWindowToWorkspaceUp,
-            niri_ipc::Action::MoveWindowToWorkspace {
-                window_id: None,
-                reference,
-                focus,
-            } => Self::MoveWindowToWorkspace(WorkspaceReference::from(reference), focus),
-            niri_ipc::Action::MoveWindowToWorkspace {
-                window_id: Some(window_id),
-                reference,
-                focus,
-            } => Self::MoveWindowToWorkspaceById {
-                window_id,
-                reference: WorkspaceReference::from(reference),
-                focus,
-            },
-            niri_ipc::Action::MoveColumnToWorkspaceDown { focus } => {
-                Self::MoveColumnToWorkspaceDown(focus)
-            }
-            niri_ipc::Action::MoveColumnToWorkspaceUp { focus } => {
-                Self::MoveColumnToWorkspaceUp(focus)
-            }
-            niri_ipc::Action::MoveColumnToWorkspace { reference, focus } => {
-                Self::MoveColumnToWorkspace(WorkspaceReference::from(reference), focus)
-            }
-            niri_ipc::Action::MoveWorkspaceDown {} => Self::MoveWorkspaceDown,
-            niri_ipc::Action::MoveWorkspaceUp {} => Self::MoveWorkspaceUp,
-            niri_ipc::Action::SetWorkspaceName {
-                name,
-                workspace: None,
-            } => Self::SetWorkspaceName(name),
-            niri_ipc::Action::SetWorkspaceName {
-                name,
-                workspace: Some(reference),
-            } => Self::SetWorkspaceNameByRef {
-                name,
-                reference: WorkspaceReference::from(reference),
-            },
-            niri_ipc::Action::UnsetWorkspaceName { reference: None } => Self::UnsetWorkspaceName,
-            niri_ipc::Action::UnsetWorkspaceName {
-                reference: Some(reference),
-            } => Self::UnsetWorkSpaceNameByRef(WorkspaceReference::from(reference)),
-            niri_ipc::Action::FocusMonitorLeft {} => Self::FocusMonitorLeft,
-            niri_ipc::Action::FocusMonitorRight {} => Self::FocusMonitorRight,
-            niri_ipc::Action::FocusMonitorDown {} => Self::FocusMonitorDown,
-            niri_ipc::Action::FocusMonitorUp {} => Self::FocusMonitorUp,
-            niri_ipc::Action::FocusMonitorPrevious {} => Self::FocusMonitorPrevious,
-            niri_ipc::Action::FocusMonitorNext {} => Self::FocusMonitorNext,
-            niri_ipc::Action::FocusMonitor { output } => Self::FocusMonitor(output),
-            niri_ipc::Action::MoveWindowToMonitorLeft {} => Self::MoveWindowToMonitorLeft,
-            niri_ipc::Action::MoveWindowToMonitorRight {} => Self::MoveWindowToMonitorRight,
-            niri_ipc::Action::MoveWindowToMonitorDown {} => Self::MoveWindowToMonitorDown,
-            niri_ipc::Action::MoveWindowToMonitorUp {} => Self::MoveWindowToMonitorUp,
-            niri_ipc::Action::MoveWindowToMonitorPrevious {} => Self::MoveWindowToMonitorPrevious,
-            niri_ipc::Action::MoveWindowToMonitorNext {} => Self::MoveWindowToMonitorNext,
-            niri_ipc::Action::MoveWindowToMonitor { id: None, output } => {
-                Self::MoveWindowToMonitor(output)
-            }
-            niri_ipc::Action::MoveWindowToMonitor {
-                id: Some(id),
-                output,
-            } => Self::MoveWindowToMonitorById { id, output },
-            niri_ipc::Action::MoveColumnToMonitorLeft {} => Self::MoveColumnToMonitorLeft,
-            niri_ipc::Action::MoveColumnToMonitorRight {} => Self::MoveColumnToMonitorRight,
-            niri_ipc::Action::MoveColumnToMonitorDown {} => Self::MoveColumnToMonitorDown,
-            niri_ipc::Action::MoveColumnToMonitorUp {} => Self::MoveColumnToMonitorUp,
-            niri_ipc::Action::MoveColumnToMonitorPrevious {} => Self::MoveColumnToMonitorPrevious,
-            niri_ipc::Action::MoveColumnToMonitorNext {} => Self::MoveColumnToMonitorNext,
-            niri_ipc::Action::MoveColumnToMonitor { output } => Self::MoveColumnToMonitor(output),
-            niri_ipc::Action::SetWindowWidth { id: None, change } => Self::SetWindowWidth(change),
-            niri_ipc::Action::SetWindowWidth {
-                id: Some(id),
-                change,
-            } => Self::SetWindowWidthById { id, change },
-            niri_ipc::Action::SetWindowHeight { id: None, change } => Self::SetWindowHeight(change),
-            niri_ipc::Action::SetWindowHeight {
-                id: Some(id),
-                change,
-            } => Self::SetWindowHeightById { id, change },
-            niri_ipc::Action::ResetWindowHeight { id: None } => Self::ResetWindowHeight,
-            niri_ipc::Action::ResetWindowHeight { id: Some(id) } => Self::ResetWindowHeightById(id),
-            niri_ipc::Action::SwitchPresetColumnWidth {} => Self::SwitchPresetColumnWidth,
-            niri_ipc::Action::SwitchPresetWindowWidth { id: None } => Self::SwitchPresetWindowWidth,
-            niri_ipc::Action::SwitchPresetWindowWidth { id: Some(id) } => {
-                Self::SwitchPresetWindowWidthById(id)
-            }
-            niri_ipc::Action::SwitchPresetWindowHeight { id: None } => {
-                Self::SwitchPresetWindowHeight
-            }
-            niri_ipc::Action::SwitchPresetWindowHeight { id: Some(id) } => {
-                Self::SwitchPresetWindowHeightById(id)
-            }
-            niri_ipc::Action::MaximizeColumn {} => Self::MaximizeColumn,
-            niri_ipc::Action::SetColumnWidth { change } => Self::SetColumnWidth(change),
-            niri_ipc::Action::ExpandColumnToAvailableWidth {} => Self::ExpandColumnToAvailableWidth,
-            niri_ipc::Action::SwitchLayout { layout } => Self::SwitchLayout(layout),
-            niri_ipc::Action::ShowHotkeyOverlay {} => Self::ShowHotkeyOverlay,
-            niri_ipc::Action::MoveWorkspaceToMonitorLeft {} => Self::MoveWorkspaceToMonitorLeft,
-            niri_ipc::Action::MoveWorkspaceToMonitorRight {} => Self::MoveWorkspaceToMonitorRight,
-            niri_ipc::Action::MoveWorkspaceToMonitorDown {} => Self::MoveWorkspaceToMonitorDown,
-            niri_ipc::Action::MoveWorkspaceToMonitorUp {} => Self::MoveWorkspaceToMonitorUp,
-            niri_ipc::Action::MoveWorkspaceToMonitorPrevious {} => {
-                Self::MoveWorkspaceToMonitorPrevious
-            }
-            niri_ipc::Action::MoveWorkspaceToIndex {
-                index,
-                reference: Some(reference),
-            } => Self::MoveWorkspaceToIndexByRef {
-                new_idx: index,
-                reference: WorkspaceReference::from(reference),
-            },
-            niri_ipc::Action::MoveWorkspaceToIndex {
-                index,
-                reference: None,
-            } => Self::MoveWorkspaceToIndex(index),
-            niri_ipc::Action::MoveWorkspaceToMonitor {
-                output,
-                reference: Some(reference),
-            } => Self::MoveWorkspaceToMonitorByRef {
-                output_name: output,
-                reference: WorkspaceReference::from(reference),
-            },
-            niri_ipc::Action::MoveWorkspaceToMonitor {
-                output,
-                reference: None,
-            } => Self::MoveWorkspaceToMonitor(output),
-            niri_ipc::Action::MoveWorkspaceToMonitorNext {} => Self::MoveWorkspaceToMonitorNext,
-            niri_ipc::Action::ToggleDebugTint {} => Self::ToggleDebugTint,
-            niri_ipc::Action::DebugToggleOpaqueRegions {} => Self::DebugToggleOpaqueRegions,
-            niri_ipc::Action::DebugToggleDamage {} => Self::DebugToggleDamage,
-            niri_ipc::Action::ToggleWindowFloating { id: None } => Self::ToggleWindowFloating,
-            niri_ipc::Action::ToggleWindowFloating { id: Some(id) } => {
-                Self::ToggleWindowFloatingById(id)
-            }
-            niri_ipc::Action::MoveWindowToFloating { id: None } => Self::MoveWindowToFloating,
-            niri_ipc::Action::MoveWindowToFloating { id: Some(id) } => {
-                Self::MoveWindowToFloatingById(id)
-            }
-            niri_ipc::Action::MoveWindowToTiling { id: None } => Self::MoveWindowToTiling,
-            niri_ipc::Action::MoveWindowToTiling { id: Some(id) } => {
-                Self::MoveWindowToTilingById(id)
-            }
-            niri_ipc::Action::FocusFloating {} => Self::FocusFloating,
-            niri_ipc::Action::FocusTiling {} => Self::FocusTiling,
-            niri_ipc::Action::SwitchFocusBetweenFloatingAndTiling {} => {
-                Self::SwitchFocusBetweenFloatingAndTiling
-            }
-            niri_ipc::Action::MoveFloatingWindow { id, x, y } => {
-                Self::MoveFloatingWindowById { id, x, y }
-            }
-            niri_ipc::Action::ToggleWindowRuleOpacity { id: None } => Self::ToggleWindowRuleOpacity,
-            niri_ipc::Action::ToggleWindowRuleOpacity { id: Some(id) } => {
-                Self::ToggleWindowRuleOpacityById(id)
-            }
-            niri_ipc::Action::SetDynamicCastWindow { id: None } => Self::SetDynamicCastWindow,
-            niri_ipc::Action::SetDynamicCastWindow { id: Some(id) } => {
-                Self::SetDynamicCastWindowById(id)
-            }
-            niri_ipc::Action::SetDynamicCastMonitor { output } => {
-                Self::SetDynamicCastMonitor(output)
-            }
-            niri_ipc::Action::ClearDynamicCastTarget {} => Self::ClearDynamicCastTarget,
-            niri_ipc::Action::ToggleOverview {} => Self::ToggleOverview,
-            niri_ipc::Action::OpenOverview {} => Self::OpenOverview,
-            niri_ipc::Action::CloseOverview {} => Self::CloseOverview,
-            niri_ipc::Action::ToggleWindowUrgent { id } => Self::ToggleWindowUrgent(id),
-            niri_ipc::Action::SetWindowUrgent { id } => Self::SetWindowUrgent(id),
-            niri_ipc::Action::UnsetWindowUrgent { id } => Self::UnsetWindowUrgent(id),
-        }
-    }
-}
-
-#[derive(Debug, PartialEq, Eq, Clone)]
-pub enum WorkspaceReference {
-    Id(u64),
-    Index(u8),
-    Name(String),
-}
-
-impl From<WorkspaceReferenceArg> for WorkspaceReference {
-    fn from(reference: WorkspaceReferenceArg) -> WorkspaceReference {
-        match reference {
-            WorkspaceReferenceArg::Id(id) => Self::Id(id),
-            WorkspaceReferenceArg::Index(i) => Self::Index(i),
-            WorkspaceReferenceArg::Name(n) => Self::Name(n),
-        }
-    }
-}
-
-impl<S: knuffel::traits::ErrorSpan> knuffel::DecodeScalar<S> for WorkspaceReference {
-    fn type_check(
-        type_name: &Option<knuffel::span::Spanned<knuffel::ast::TypeName, S>>,
-        ctx: &mut knuffel::decode::Context<S>,
-    ) {
-        if let Some(type_name) = &type_name {
-            ctx.emit_error(DecodeError::unexpected(
-                type_name,
-                "type name",
-                "no type name expected for this node",
-            ));
-        }
-    }
-
-    fn raw_decode(
-        val: &knuffel::span::Spanned<knuffel::ast::Literal, S>,
-        ctx: &mut knuffel::decode::Context<S>,
-    ) -> Result<WorkspaceReference, DecodeError<S>> {
-        match &**val {
-            knuffel::ast::Literal::String(ref s) => Ok(WorkspaceReference::Name(s.clone().into())),
-            knuffel::ast::Literal::Int(ref value) => match value.try_into() {
-                Ok(v) => Ok(WorkspaceReference::Index(v)),
-                Err(e) => {
-                    ctx.emit_error(DecodeError::conversion(val, e));
-                    Ok(WorkspaceReference::Index(0))
-                }
-            },
-            _ => {
-                ctx.emit_error(DecodeError::unsupported(
-                    val,
-                    "Unsupported value, only numbers and strings are recognized",
-                ));
-                Ok(WorkspaceReference::Index(0))
-            }
-        }
-    }
-}
-
-impl<S: knuffel::traits::ErrorSpan, const MIN: i32, const MAX: i32> knuffel::DecodeScalar<S>
-    for FloatOrInt<MIN, MAX>
-{
-    fn type_check(
-        type_name: &Option<knuffel::span::Spanned<knuffel::ast::TypeName, S>>,
-        ctx: &mut knuffel::decode::Context<S>,
-    ) {
-        if let Some(type_name) = &type_name {
-            ctx.emit_error(DecodeError::unexpected(
-                type_name,
-                "type name",
-                "no type name expected for this node",
-            ));
-        }
-    }
-
-    fn raw_decode(
-        val: &knuffel::span::Spanned<knuffel::ast::Literal, S>,
-        ctx: &mut knuffel::decode::Context<S>,
-    ) -> Result<Self, DecodeError<S>> {
-        match &**val {
-            knuffel::ast::Literal::Int(ref value) => match value.try_into() {
-                Ok(v) => {
-                    if (MIN..=MAX).contains(&v) {
-                        Ok(FloatOrInt(f64::from(v)))
-                    } else {
-                        ctx.emit_error(DecodeError::conversion(
-                            val,
-                            format!("value must be between {MIN} and {MAX}"),
-                        ));
-                        Ok(FloatOrInt::default())
-                    }
-                }
-                Err(e) => {
-                    ctx.emit_error(DecodeError::conversion(val, e));
-                    Ok(FloatOrInt::default())
-                }
-            },
-            knuffel::ast::Literal::Decimal(ref value) => match value.try_into() {
-                Ok(v) => {
-                    if (f64::from(MIN)..=f64::from(MAX)).contains(&v) {
-                        Ok(FloatOrInt(v))
-                    } else {
-                        ctx.emit_error(DecodeError::conversion(
-                            val,
-                            format!("value must be between {MIN} and {MAX}"),
-                        ));
-                        Ok(FloatOrInt::default())
-                    }
-                }
-                Err(e) => {
-                    ctx.emit_error(DecodeError::conversion(val, e));
-                    Ok(FloatOrInt::default())
-                }
-            },
-            _ => {
-                ctx.emit_error(DecodeError::unsupported(
-                    val,
-                    "Unsupported value, only numbers are recognized",
-                ));
-                Ok(FloatOrInt::default())
-            }
-        }
-    }
-}
-
-#[derive(knuffel::Decode, Debug, Default, PartialEq)]
-pub struct DebugConfig {
-    #[knuffel(child, unwrap(argument))]
-    pub preview_render: Option<PreviewRender>,
-    #[knuffel(child)]
-    pub dbus_interfaces_in_non_session_instances: bool,
-    #[knuffel(child)]
-    pub wait_for_frame_completion_before_queueing: bool,
-    #[knuffel(child)]
-    pub enable_overlay_planes: bool,
-    #[knuffel(child)]
-    pub disable_cursor_plane: bool,
-    #[knuffel(child)]
-    pub disable_direct_scanout: bool,
-    #[knuffel(child)]
-    pub restrict_primary_scanout_to_matching_format: bool,
-    #[knuffel(child, unwrap(argument))]
-    pub render_drm_device: Option<PathBuf>,
-    #[knuffel(child)]
-    pub force_pipewire_invalid_modifier: bool,
-    #[knuffel(child)]
-    pub emulate_zero_presentation_time: bool,
-    #[knuffel(child)]
-    pub disable_resize_throttling: bool,
-    #[knuffel(child)]
-    pub disable_transactions: bool,
-    #[knuffel(child)]
-    pub keep_laptop_panel_on_when_lid_is_closed: bool,
-    #[knuffel(child)]
-    pub disable_monitor_names: bool,
-    #[knuffel(child)]
-    pub strict_new_window_focus_policy: bool,
-    #[knuffel(child)]
-    pub honor_xdg_activation_with_invalid_serial: bool,
-    #[knuffel(child)]
-    pub deactivate_unfocused_windows: bool,
-    #[knuffel(child)]
-    pub skip_cursor_only_updates_during_vrr: bool,
-}
-
-#[derive(knuffel::DecodeScalar, Debug, Clone, Copy, PartialEq, Eq)]
-pub enum PreviewRender {
-    Screencast,
-    ScreenCapture,
-}
-
-#[derive(Debug, Clone)]
-pub enum ConfigPath {
-    /// Explicitly set config path.
-    ///
-    /// Load the config only from this path, never create it.
-    Explicit(PathBuf),
-
-    /// Default config path.
-    ///
-    /// Prioritize the user path, fallback to the system path, fallback to creating the user path
-    /// at compositor startup.
-    Regular {
-        /// User config path, usually `$XDG_CONFIG_HOME/niri/config.kdl`.
-        user_path: PathBuf,
-        /// System config path, usually `/etc/niri/config.kdl`.
-        system_path: PathBuf,
-    },
-}
-
-impl ConfigPath {
-    /// Load the config, or return an error if it doesn't exist.
-    pub fn load(&self) -> miette::Result<Config> {
-        let _span = tracy_client::span!("ConfigPath::load");
-
-        self.load_inner(|user_path, system_path| {
-            Err(miette::miette!(
-                "no config file found; create one at {user_path:?} or {system_path:?}",
-            ))
-        })
-        .context("error loading config")
-    }
-
-    /// Load the config, or create it if it doesn't exist.
-    ///
-    /// Returns a tuple containing the path that was created, if any, and the loaded config.
-    ///
-    /// If the config was created, but for some reason could not be read afterwards,
-    /// this may return `(Some(_), Err(_))`.
-    pub fn load_or_create(&self) -> (Option<&Path>, miette::Result<Config>) {
-        let _span = tracy_client::span!("ConfigPath::load_or_create");
-
-        let mut created_at = None;
-
-        let result = self
-            .load_inner(|user_path, _| {
-                Self::create(user_path, &mut created_at)
-                    .map(|()| user_path)
-                    .with_context(|| format!("error creating config at {user_path:?}"))
-            })
-            .context("error loading config");
-
-        (created_at, result)
-    }
-
-    fn load_inner<'a>(
-        &'a self,
-        maybe_create: impl FnOnce(&'a Path, &'a Path) -> miette::Result<&'a Path>,
-    ) -> miette::Result<Config> {
-        let path = match self {
-            ConfigPath::Explicit(path) => path.as_path(),
-            ConfigPath::Regular {
-                user_path,
-                system_path,
-            } => {
-                if user_path.exists() {
-                    user_path.as_path()
-                } else if system_path.exists() {
-                    system_path.as_path()
-                } else {
-                    maybe_create(user_path.as_path(), system_path.as_path())?
-                }
-            }
-        };
-        Config::load(path)
-    }
-
-    fn create<'a>(path: &'a Path, created_at: &mut Option<&'a Path>) -> miette::Result<()> {
-        if let Some(default_parent) = path.parent() {
-            fs::create_dir_all(default_parent)
-                .into_diagnostic()
-                .with_context(|| format!("error creating config directory {default_parent:?}"))?;
-        }
-
-        // Create the config and fill it with the default config if it doesn't exist.
-        let mut new_file = match File::options()
-            .read(true)
-            .write(true)
-            .create_new(true)
-            .open(path)
-        {
-            Err(err) if err.kind() == std::io::ErrorKind::AlreadyExists => return Ok(()),
-            res => res,
-        }
-        .into_diagnostic()
-        .with_context(|| format!("error opening config file at {path:?}"))?;
-
-        *created_at = Some(path);
-
-        let default = include_bytes!("../../resources/default-config.kdl");
-
-        new_file
-            .write_all(default)
-            .into_diagnostic()
-            .with_context(|| format!("error writing default config to {path:?}"))?;
-
-        Ok(())
-    }
-}
-
-impl Config {
-    pub fn load(path: &Path) -> miette::Result<Self> {
-        let contents = fs::read_to_string(path)
-            .into_diagnostic()
-            .with_context(|| format!("error reading {path:?}"))?;
-
-=======
->>>>>>> 082d0581
         let config = Self::parse(
             path.file_name()
                 .and_then(OsStr::to_str)
                 .unwrap_or("config.kdl"),
             &contents,
-<<<<<<< HEAD
-        )
-        .context("error parsing")?;
-        debug!("loaded config from {path:?}");
-        Ok(config)
-    }
-
-    pub fn parse(filename: &str, text: &str) -> Result<Self, knuffel::Error> {
-        let _span = tracy_client::span!("Config::parse");
-        knuffel::parse(filename, text)
-    }
-}
-
-impl Default for Config {
-    fn default() -> Self {
-        Config::parse(
-            "default-config.kdl",
-            include_str!("../../resources/default-config.kdl"),
-        )
-        .unwrap()
-    }
-}
-
-impl BorderRule {
-    pub fn merge_with(&mut self, other: &Self) {
-        if other.off {
-            self.off = true;
-            self.on = false;
-        }
-
-        if other.on {
-            self.off = false;
-            self.on = true;
-        }
-
-        if let Some(x) = other.width {
-            self.width = Some(x);
-        }
-        if let Some(x) = other.active_color {
-            self.active_color = Some(x);
-        }
-        if let Some(x) = other.inactive_color {
-            self.inactive_color = Some(x);
-        }
-        if let Some(x) = other.urgent_color {
-            self.urgent_color = Some(x);
-        }
-        if let Some(x) = other.active_gradient {
-            self.active_gradient = Some(x);
-        }
-        if let Some(x) = other.inactive_gradient {
-            self.inactive_gradient = Some(x);
-        }
-        if let Some(x) = other.urgent_gradient {
-            self.urgent_gradient = Some(x);
-        }
-    }
-
-    pub fn resolve_against(&self, mut config: Border) -> Border {
-        config.off |= self.off;
-        if self.on {
-            config.off = false;
-        }
-
-        if let Some(x) = self.width {
-            config.width = x;
-        }
-        if let Some(x) = self.active_color {
-            config.active_color = x;
-            config.active_gradient = None;
-        }
-        if let Some(x) = self.inactive_color {
-            config.inactive_color = x;
-            config.inactive_gradient = None;
-        }
-        if let Some(x) = self.urgent_color {
-            config.urgent_color = x;
-            config.urgent_gradient = None;
-        }
-        if let Some(x) = self.active_gradient {
-            config.active_gradient = Some(x);
-        }
-        if let Some(x) = self.inactive_gradient {
-            config.inactive_gradient = Some(x);
-        }
-        if let Some(x) = self.urgent_gradient {
-            config.urgent_gradient = Some(x);
-        }
-
-        config
-    }
-}
-
-impl BlurRule {
-    pub fn merge_with(&mut self, other: &Self) {
-        if other.off {
-            self.off = true;
-            self.on = false;
-        }
-
-        if other.on {
-            self.off = false;
-            self.on = true;
-        }
-
-        if let Some(x) = other.passes {
-            self.passes = Some(x);
-        }
-
-        if let Some(x) = other.radius {
-            self.radius = Some(x);
-        }
-
-        if let Some(x) = other.noise {
-            self.noise = Some(x);
-        }
-    }
-
-    pub fn resolve_against(&self, mut config: Blur) -> Blur {
-        config.on |= self.on;
-
-        if self.off {
-            config.on = false;
-        }
-
-        if let Some(x) = self.passes {
-            config.passes = x;
-        }
-
-        if let Some(x) = self.radius {
-            config.radius = x;
-        }
-
-        if let Some(x) = self.noise {
-            config.noise = x;
-        }
-
-        config
-    }
-}
-
-impl ShadowRule {
-    pub fn merge_with(&mut self, other: &Self) {
-        if other.off {
-            self.off = true;
-            self.on = false;
-        }
-
-        if other.on {
-            self.off = false;
-            self.on = true;
-        }
-
-        if let Some(x) = other.offset {
-            self.offset = Some(x);
-        }
-        if let Some(x) = other.softness {
-            self.softness = Some(x);
-        }
-        if let Some(x) = other.spread {
-            self.spread = Some(x);
-        }
-        if let Some(x) = other.draw_behind_window {
-            self.draw_behind_window = Some(x);
-        }
-        if let Some(x) = other.color {
-            self.color = Some(x);
-        }
-        if let Some(x) = other.inactive_color {
-            self.inactive_color = Some(x);
-        }
-    }
-
-    pub fn resolve_against(&self, mut config: Shadow) -> Shadow {
-        config.on |= self.on;
-        if self.off {
-            config.on = false;
-        }
-
-        if let Some(x) = self.offset {
-            config.offset = x;
-        }
-        if let Some(x) = self.softness {
-            config.softness = x;
-        }
-        if let Some(x) = self.spread {
-            config.spread = x;
-        }
-        if let Some(x) = self.draw_behind_window {
-            config.draw_behind_window = x;
-        }
-        if let Some(x) = self.color {
-            config.color = x;
-        }
-        if let Some(x) = self.inactive_color {
-            config.inactive_color = Some(x);
-        }
-
-        config
-    }
-}
-
-impl TabIndicatorRule {
-    pub fn merge_with(&mut self, other: &Self) {
-        if let Some(x) = other.active_color {
-            self.active_color = Some(x);
-        }
-        if let Some(x) = other.inactive_color {
-            self.inactive_color = Some(x);
-        }
-        if let Some(x) = other.urgent_color {
-            self.urgent_color = Some(x);
-        }
-        if let Some(x) = other.active_gradient {
-            self.active_gradient = Some(x);
-        }
-        if let Some(x) = other.inactive_gradient {
-            self.inactive_gradient = Some(x);
-        }
-        if let Some(x) = other.urgent_gradient {
-            self.urgent_gradient = Some(x);
-        }
-    }
-}
-
-impl CornerRadius {
-    pub fn fit_to(self, width: f32, height: f32) -> Self {
-        // Like in CSS: https://drafts.csswg.org/css-backgrounds/#corner-overlap
-        let reduction = f32::min(
-            f32::min(
-                width / (self.top_left + self.top_right),
-                width / (self.bottom_left + self.bottom_right),
-            ),
-            f32::min(
-                height / (self.top_left + self.bottom_left),
-                height / (self.top_right + self.bottom_right),
-            ),
-        );
-        let reduction = f32::min(1., reduction);
-
-        Self {
-            top_left: self.top_left * reduction,
-            top_right: self.top_right * reduction,
-            bottom_right: self.bottom_right * reduction,
-            bottom_left: self.bottom_left * reduction,
-        }
-    }
-
-    pub fn expanded_by(mut self, width: f32) -> Self {
-        // Radius = 0 is preserved, so that square corners remain square.
-        if self.top_left > 0. {
-            self.top_left += width;
-        }
-        if self.top_right > 0. {
-            self.top_right += width;
-        }
-        if self.bottom_right > 0. {
-            self.bottom_right += width;
-        }
-        if self.bottom_left > 0. {
-            self.bottom_left += width;
-        }
-
-        if width < 0. {
-            self.top_left = self.top_left.max(0.);
-            self.top_right = self.top_right.max(0.);
-            self.bottom_left = self.bottom_left.max(0.);
-            self.bottom_right = self.bottom_right.max(0.);
-        }
-
-        self
-    }
-
-    pub fn scaled_by(self, scale: f32) -> Self {
-        Self {
-            top_left: self.top_left * scale,
-            top_right: self.top_right * scale,
-            bottom_right: self.bottom_right * scale,
-            bottom_left: self.bottom_left * scale,
-        }
-    }
-}
-
-impl FromStr for GradientInterpolation {
-    type Err = miette::Error;
-
-    fn from_str(s: &str) -> Result<Self, Self::Err> {
-        let mut iter = s.split_whitespace();
-        let in_part1 = iter.next();
-        let in_part2 = iter.next();
-        let in_part3 = iter.next();
-
-        let Some(in_part1) = in_part1 else {
-            return Err(miette!("missing color space"));
-        };
-
-        let color = match in_part1 {
-            "srgb" => GradientColorSpace::Srgb,
-            "srgb-linear" => GradientColorSpace::SrgbLinear,
-            "oklab" => GradientColorSpace::Oklab,
-            "oklch" => GradientColorSpace::Oklch,
-            x => {
-                return Err(miette!(
-                    "invalid color space {x}; can be srgb, srgb-linear, oklab or oklch"
-                ))
-            }
-        };
-
-        let interpolation = if let Some(in_part2) = in_part2 {
-            if color != GradientColorSpace::Oklch {
-                return Err(miette!("only oklch color space can have hue interpolation"));
-            }
-
-            if in_part3 != Some("hue") {
-                return Err(miette!(
-                    "interpolation must end with \"hue\", like \"oklch shorter hue\""
-                ));
-            } else if iter.next().is_some() {
-                return Err(miette!("unexpected text after hue interpolation"));
-            } else {
-                match in_part2 {
-                    "shorter" => HueInterpolation::Shorter,
-                    "longer" => HueInterpolation::Longer,
-                    "increasing" => HueInterpolation::Increasing,
-                    "decreasing" => HueInterpolation::Decreasing,
-                    x => {
-                        return Err(miette!(
-                            "invalid hue interpolation {x}; \
-                             can be shorter, longer, increasing, decreasing"
-                        ))
-                    }
-                }
-            }
-        } else {
-            HueInterpolation::default()
-        };
-
-        Ok(Self {
-            color_space: color,
-            hue_interpolation: interpolation,
-        })
-    }
-}
-
-impl FromStr for Color {
-    type Err = miette::Error;
-
-    fn from_str(s: &str) -> Result<Self, Self::Err> {
-        let color = csscolorparser::parse(s)
-            .into_diagnostic()?
-            .clamp()
-            .to_array();
-        Ok(Self::from_array_unpremul(color))
-    }
-}
-
-#[derive(knuffel::Decode)]
-struct ColorRgba {
-    #[knuffel(argument)]
-    r: u8,
-    #[knuffel(argument)]
-    g: u8,
-    #[knuffel(argument)]
-    b: u8,
-    #[knuffel(argument)]
-    a: u8,
-}
-
-impl From<ColorRgba> for Color {
-    fn from(value: ColorRgba) -> Self {
-        let ColorRgba { r, g, b, a } = value;
-        Self::from_array_unpremul([r, g, b, a].map(|x| x as f32 / 255.))
-    }
-}
-
-// Manual impl to allow both one-argument string and 4-argument RGBA forms.
-impl<S> knuffel::Decode<S> for Color
-where
-    S: knuffel::traits::ErrorSpan,
-{
-    fn decode_node(
-        node: &knuffel::ast::SpannedNode<S>,
-        ctx: &mut knuffel::decode::Context<S>,
-    ) -> Result<Self, DecodeError<S>> {
-        // Check for unexpected type name.
-        if let Some(type_name) = &node.type_name {
-            ctx.emit_error(DecodeError::unexpected(
-                type_name,
-                "type name",
-                "no type name expected for this node",
-            ));
-        }
-
-        // Get the first argument.
-        let mut iter_args = node.arguments.iter();
-        let val = iter_args
-            .next()
-            .ok_or_else(|| DecodeError::missing(node, "additional argument is required"))?;
-
-        // Check for unexpected type name.
-        if let Some(typ) = &val.type_name {
-            ctx.emit_error(DecodeError::TypeName {
-                span: typ.span().clone(),
-                found: Some((**typ).clone()),
-                expected: knuffel::errors::ExpectedType::no_type(),
-                rust_type: "str",
-            });
-        }
-
-        // Check the argument type.
-        let rv = match *val.literal {
-            // If it's a string, use FromStr.
-            knuffel::ast::Literal::String(ref s) => {
-                Color::from_str(s).map_err(|e| DecodeError::conversion(&val.literal, e))
-            }
-            // Otherwise, fall back to the 4-argument RGBA form.
-            _ => return ColorRgba::decode_node(node, ctx).map(Color::from),
-        }?;
-
-        // Check for unexpected following arguments.
-        if let Some(val) = iter_args.next() {
-            ctx.emit_error(DecodeError::unexpected(
-                &val.literal,
-                "argument",
-                "unexpected argument",
-            ));
-        }
-
-        // Check for unexpected properties and children.
-        for name in node.properties.keys() {
-            ctx.emit_error(DecodeError::unexpected(
-                name,
-                "property",
-                format!("unexpected property `{}`", name.escape_default()),
-            ));
-        }
-        for child in node.children.as_ref().map(|lst| &lst[..]).unwrap_or(&[]) {
-            ctx.emit_error(DecodeError::unexpected(
-                child,
-                "node",
-                format!("unexpected node `{}`", child.node_name.escape_default()),
-            ));
-        }
-
-        Ok(rv)
-    }
-}
-
-fn expect_only_children<S>(
-    node: &knuffel::ast::SpannedNode<S>,
-    ctx: &mut knuffel::decode::Context<S>,
-) where
-    S: knuffel::traits::ErrorSpan,
-{
-    if let Some(type_name) = &node.type_name {
-        ctx.emit_error(DecodeError::unexpected(
-            type_name,
-            "type name",
-            "no type name expected for this node",
-        ));
-    }
-
-    for val in node.arguments.iter() {
-        ctx.emit_error(DecodeError::unexpected(
-            &val.literal,
-            "argument",
-            "no arguments expected for this node",
-        ))
-    }
-
-    for name in node.properties.keys() {
-        ctx.emit_error(DecodeError::unexpected(
-            name,
-            "property",
-            "no properties expected for this node",
-        ))
-    }
-}
-
-impl FromIterator<Output> for Outputs {
-    fn from_iter<T: IntoIterator<Item = Output>>(iter: T) -> Self {
-        Self(Vec::from_iter(iter))
-    }
-}
-
-impl Outputs {
-    pub fn find(&self, name: &OutputName) -> Option<&Output> {
-        self.0.iter().find(|o| name.matches(&o.name))
-    }
-
-    pub fn find_mut(&mut self, name: &OutputName) -> Option<&mut Output> {
-        self.0.iter_mut().find(|o| name.matches(&o.name))
-    }
-}
-
-impl OutputName {
-    pub fn from_ipc_output(output: &niri_ipc::Output) -> Self {
-        Self {
-            connector: output.name.clone(),
-            make: (output.make != "Unknown").then(|| output.make.clone()),
-            model: (output.model != "Unknown").then(|| output.model.clone()),
-            serial: output.serial.clone(),
-        }
-    }
-
-    /// Returns an output description matching what Smithay's `Output::new()` does.
-    pub fn format_description(&self) -> String {
-        format!(
-            "{} - {} - {}",
-            self.make.as_deref().unwrap_or("Unknown"),
-            self.model.as_deref().unwrap_or("Unknown"),
-            self.connector,
-=======
->>>>>>> 082d0581
         )
         .context("error parsing")?;
         debug!("loaded config from {path:?}");
