use std::cmp::{max, min};

use niri_config::utils::MergeWith as _;
use niri_config::window_rule::{Match, WindowRule};
use niri_config::{
    BlockOutFrom, BlurRule, BorderRule, CornerRadius, FloatingPosition, PresetSize, ShadowRule,
    TabIndicatorRule,
};
use niri_ipc::ColumnDisplay;
use smithay::reexports::wayland_protocols::xdg::shell::server::xdg_toplevel;
use smithay::utils::{Logical, Size};
use smithay::wayland::compositor::with_states;
use smithay::wayland::shell::xdg::{
    SurfaceCachedState, ToplevelSurface, XdgToplevelSurfaceRoleAttributes,
};

use crate::utils::with_toplevel_role;

pub mod mapped;
pub use mapped::Mapped;

pub mod unmapped;
pub use unmapped::{InitialConfigureState, Unmapped};

/// Reference to a mapped or unmapped window.
#[derive(Debug, Clone, Copy)]
pub enum WindowRef<'a> {
    Unmapped(&'a Unmapped),
    Mapped(&'a Mapped),
}

/// Rules fully resolved for a window.
#[derive(Debug, Default, PartialEq, Clone)]
pub struct ResolvedWindowRules {
    /// Default width for this window.
    ///
    /// - `None`: unset (global default should be used).
    /// - `Some(None)`: set to empty (window picks its own width).
    /// - `Some(Some(width))`: set to a particular width.
    pub default_width: Option<Option<PresetSize>>,

    /// Default height for this window.
    ///
    /// - `None`: unset (global default should be used).
    /// - `Some(None)`: set to empty (window picks its own height).
    /// - `Some(Some(height))`: set to a particular height.
    pub default_height: Option<Option<PresetSize>>,

    /// Default column display for this window.
    pub default_column_display: Option<ColumnDisplay>,

    /// Default floating position for this window.
    pub default_floating_position: Option<FloatingPosition>,

    /// Output to open this window on.
    pub open_on_output: Option<String>,

    /// Workspace to open this window on.
    pub open_on_workspace: Option<String>,

    /// Whether the window should open full-width.
    pub open_maximized: Option<bool>,

    /// Whether the window should open maximized to edges (true maximized).
    pub open_maximized_to_edges: Option<bool>,

    /// Whether the window should open fullscreen.
    pub open_fullscreen: Option<bool>,

    /// Whether the window should open floating.
    pub open_floating: Option<bool>,

    /// Whether the window should open focused.
    pub open_focused: Option<bool>,

    /// Extra bound on the minimum window width.
    pub min_width: Option<u16>,
    /// Extra bound on the minimum window height.
    pub min_height: Option<u16>,
    /// Extra bound on the maximum window width.
    pub max_width: Option<u16>,
    /// Extra bound on the maximum window height.
    pub max_height: Option<u16>,

    /// Focus ring overrides.
    pub focus_ring: BorderRule,
    /// Window border overrides.
    pub border: BorderRule,
    /// Shadow overrides.
    pub shadow: ShadowRule,
    /// Blur overrides.
    pub blur: BlurRule,
    /// Tab indicator overrides.
    pub tab_indicator: TabIndicatorRule,

    /// Whether or not to draw the border with a solid background.
    ///
    /// `None` means using the SSD heuristic.
    pub draw_border_with_background: Option<bool>,

    /// Extra opacity to draw this window with.
    pub opacity: Option<f32>,

    /// Corner radius to assume this window has.
    pub geometry_corner_radius: Option<CornerRadius>,

    /// Whether to clip this window to its geometry, including the corner radius.
    pub clip_to_geometry: Option<bool>,

    /// Whether to bob this window up and down.
    pub baba_is_float: Option<bool>,

    /// Whether to block out this window from certain render targets.
    pub block_out_from: Option<BlockOutFrom>,

    /// Whether to enable VRR on this window's primary output if it is on-demand.
    pub variable_refresh_rate: Option<bool>,

    /// Multiplier for all scroll events sent to this window.
    pub scroll_factor: Option<f64>,

    /// Override whether to set the Tiled xdg-toplevel state on the window.
    pub tiled_state: Option<bool>,
}

impl<'a> WindowRef<'a> {
    pub fn toplevel(self) -> &'a ToplevelSurface {
        match self {
            WindowRef::Unmapped(unmapped) => unmapped.toplevel(),
            WindowRef::Mapped(mapped) => mapped.toplevel(),
        }
    }

    pub fn is_focused(self) -> bool {
        match self {
            WindowRef::Unmapped(_) => false,
            WindowRef::Mapped(mapped) => mapped.is_focused(),
        }
    }

    pub fn is_urgent(self) -> bool {
        match self {
            WindowRef::Unmapped(_) => false,
            WindowRef::Mapped(mapped) => mapped.is_urgent(),
        }
    }

    pub fn is_active_in_column(self) -> bool {
        match self {
            WindowRef::Unmapped(_) => true,
            WindowRef::Mapped(mapped) => mapped.is_active_in_column(),
        }
    }

    pub fn is_floating(self) -> bool {
        match self {
            // FIXME: This means you cannot set initial configure rules based on is-floating. I'm
            // not sure there's a good way to support it, since this matcher makes a cycle with the
            // open-floating rule.
            //
            // That said, I don't think there are a lot of useful initial configure properties you
            // may want to set through an is-floating matcher? Like, if you're configuring a
            // specific window to open as floating, you can also set those properties in that same
            // window rule, rather than relying on a different is-floating rule.
            WindowRef::Unmapped(_) => false,
            WindowRef::Mapped(mapped) => mapped.is_floating(),
        }
    }

    pub fn is_window_cast_target(self) -> bool {
        match self {
            WindowRef::Unmapped(_) => false,
            WindowRef::Mapped(mapped) => mapped.is_window_cast_target(),
        }
    }
}

impl ResolvedWindowRules {
<<<<<<< HEAD
    pub const fn empty() -> Self {
        Self {
            default_width: None,
            default_height: None,
            default_column_display: None,
            default_floating_position: None,
            open_on_output: None,
            open_on_workspace: None,
            open_maximized: None,
            open_maximized_to_edges: None,
            open_fullscreen: None,
            open_floating: None,
            open_focused: None,
            min_width: None,
            min_height: None,
            max_width: None,
            max_height: None,
            focus_ring: BorderRule {
                off: false,
                on: false,
                width: None,
                active_color: None,
                inactive_color: None,
                urgent_color: None,
                active_gradient: None,
                inactive_gradient: None,
                urgent_gradient: None,
            },
            border: BorderRule {
                off: false,
                on: false,
                width: None,
                active_color: None,
                inactive_color: None,
                urgent_color: None,
                active_gradient: None,
                inactive_gradient: None,
                urgent_gradient: None,
            },
            shadow: ShadowRule {
                off: false,
                on: false,
                offset: None,
                softness: None,
                spread: None,
                draw_behind_window: None,
                color: None,
                inactive_color: None,
            },
            blur: BlurRule {
                off: false,
                on: false,
                passes: None,
                radius: None,
                noise: None,
            },
            tab_indicator: TabIndicatorRule {
                active_color: None,
                inactive_color: None,
                urgent_color: None,
                active_gradient: None,
                inactive_gradient: None,
                urgent_gradient: None,
            },
            draw_border_with_background: None,
            opacity: None,
            geometry_corner_radius: None,
            clip_to_geometry: None,
            baba_is_float: None,
            block_out_from: None,
            variable_refresh_rate: None,
            scroll_factor: None,
            tiled_state: None,
        }
    }

=======
>>>>>>> b35bcae3
    pub fn compute(rules: &[WindowRule], window: WindowRef, is_at_startup: bool) -> Self {
        let _span = tracy_client::span!("ResolvedWindowRules::compute");

        let mut resolved = ResolvedWindowRules::default();

        with_toplevel_role(window.toplevel(), |role| {
            // Ensure server_pending like in Smithay's with_pending_state().
            if role.server_pending.is_none() {
                role.server_pending = Some(role.current_server_state().clone());
            }

            let mut open_on_output = None;
            let mut open_on_workspace = None;

            for rule in rules {
                let matches = |m: &Match| {
                    if let Some(at_startup) = m.at_startup {
                        if at_startup != is_at_startup {
                            return false;
                        }
                    }

                    window_matches(window, role, m)
                };

                if !(rule.matches.is_empty() || rule.matches.iter().any(matches)) {
                    continue;
                }

                if rule.excludes.iter().any(matches) {
                    continue;
                }

                if let Some(x) = rule.default_column_width {
                    resolved.default_width = Some(x.0);
                }

                if let Some(x) = rule.default_window_height {
                    resolved.default_height = Some(x.0);
                }

                if let Some(x) = rule.default_column_display {
                    resolved.default_column_display = Some(x);
                }

                if let Some(x) = rule.default_floating_position {
                    resolved.default_floating_position = Some(x);
                }

                if let Some(x) = rule.open_on_output.as_deref() {
                    open_on_output = Some(x);
                }

                if let Some(x) = rule.open_on_workspace.as_deref() {
                    open_on_workspace = Some(x);
                }

                if let Some(x) = rule.open_maximized {
                    resolved.open_maximized = Some(x);
                }

                if let Some(x) = rule.open_maximized_to_edges {
                    resolved.open_maximized_to_edges = Some(x);
                }

                if let Some(x) = rule.open_fullscreen {
                    resolved.open_fullscreen = Some(x);
                }

                if let Some(x) = rule.open_floating {
                    resolved.open_floating = Some(x);
                }

                if let Some(x) = rule.open_focused {
                    resolved.open_focused = Some(x);
                }

                if let Some(x) = rule.min_width {
                    resolved.min_width = Some(x);
                }
                if let Some(x) = rule.min_height {
                    resolved.min_height = Some(x);
                }
                if let Some(x) = rule.max_width {
                    resolved.max_width = Some(x);
                }
                if let Some(x) = rule.max_height {
                    resolved.max_height = Some(x);
                }

                resolved.focus_ring.merge_with(&rule.focus_ring);
                resolved.border.merge_with(&rule.border);
                resolved.shadow.merge_with(&rule.shadow);
                resolved.blur.merge_with(&rule.blur);
                resolved.tab_indicator.merge_with(&rule.tab_indicator);

                if let Some(x) = rule.draw_border_with_background {
                    resolved.draw_border_with_background = Some(x);
                }
                if let Some(x) = rule.opacity {
                    resolved.opacity = Some(x);
                }
                if let Some(x) = rule.geometry_corner_radius {
                    resolved.geometry_corner_radius = Some(x);
                }
                if let Some(x) = rule.clip_to_geometry {
                    resolved.clip_to_geometry = Some(x);
                }
                if let Some(x) = rule.baba_is_float {
                    resolved.baba_is_float = Some(x);
                }
                if let Some(x) = rule.block_out_from {
                    resolved.block_out_from = Some(x);
                }
                if let Some(x) = rule.variable_refresh_rate {
                    resolved.variable_refresh_rate = Some(x);
                }
                if let Some(x) = rule.scroll_factor {
                    resolved.scroll_factor = Some(x.0);
                }
                if let Some(x) = rule.tiled_state {
                    resolved.tiled_state = Some(x);
                }
            }

            resolved.open_on_output = open_on_output.map(|x| x.to_owned());
            resolved.open_on_workspace = open_on_workspace.map(|x| x.to_owned());
        });

        resolved
    }

    pub fn apply_min_size(&self, min_size: Size<i32, Logical>) -> Size<i32, Logical> {
        let mut size = min_size;

        if let Some(x) = self.min_width {
            size.w = max(size.w, i32::from(x));
        }
        if let Some(x) = self.min_height {
            size.h = max(size.h, i32::from(x));
        }

        size
    }

    pub fn apply_max_size(&self, max_size: Size<i32, Logical>) -> Size<i32, Logical> {
        let mut size = max_size;

        if let Some(x) = self.max_width {
            if size.w == 0 {
                size.w = i32::from(x);
            } else if x > 0 {
                size.w = min(size.w, i32::from(x));
            }
        }
        if let Some(x) = self.max_height {
            if size.h == 0 {
                size.h = i32::from(x);
            } else if x > 0 {
                size.h = min(size.h, i32::from(x));
            }
        }

        size
    }

    pub fn apply_min_max_size(
        &self,
        min_size: Size<i32, Logical>,
        max_size: Size<i32, Logical>,
    ) -> (Size<i32, Logical>, Size<i32, Logical>) {
        let min_size = self.apply_min_size(min_size);
        let max_size = self.apply_max_size(max_size);
        (min_size, max_size)
    }

    pub fn compute_open_floating(&self, toplevel: &ToplevelSurface) -> bool {
        if let Some(res) = self.open_floating {
            return res;
        }

        // Windows with a parent (usually dialogs) open as floating by default.
        if toplevel.parent().is_some() {
            return true;
        }

        let (min_size, max_size) = with_states(toplevel.wl_surface(), |state| {
            let mut guard = state.cached_state.get::<SurfaceCachedState>();
            let current = guard.current();
            (current.min_size, current.max_size)
        });
        let (min_size, max_size) = self.apply_min_max_size(min_size, max_size);

        // We open fixed-height windows as floating.
        min_size.h > 0 && min_size.h == max_size.h
    }
}

fn window_matches(window: WindowRef, role: &XdgToplevelSurfaceRoleAttributes, m: &Match) -> bool {
    // Must be ensured by the caller.
    let server_pending = role.server_pending.as_ref().unwrap();

    if let Some(is_focused) = m.is_focused {
        if window.is_focused() != is_focused {
            return false;
        }
    }

    if let Some(is_urgent) = m.is_urgent {
        if window.is_urgent() != is_urgent {
            return false;
        }
    }

    if let Some(is_active) = m.is_active {
        // Our "is-active" definition corresponds to the window having a pending Activated state.
        let pending_activated = server_pending
            .states
            .contains(xdg_toplevel::State::Activated);
        if is_active != pending_activated {
            return false;
        }
    }

    if let Some(app_id_re) = &m.app_id {
        let Some(app_id) = &role.app_id else {
            return false;
        };
        if !app_id_re.0.is_match(app_id) {
            return false;
        }
    }

    if let Some(title_re) = &m.title {
        let Some(title) = &role.title else {
            return false;
        };
        if !title_re.0.is_match(title) {
            return false;
        }
    }

    if let Some(is_active_in_column) = m.is_active_in_column {
        if window.is_active_in_column() != is_active_in_column {
            return false;
        }
    }

    if let Some(is_floating) = m.is_floating {
        if window.is_floating() != is_floating {
            return false;
        }
    }

    if let Some(is_window_cast_target) = m.is_window_cast_target {
        if window.is_window_cast_target() != is_window_cast_target {
            return false;
        }
    }

    true
}<|MERGE_RESOLUTION|>--- conflicted
+++ resolved
@@ -176,85 +176,6 @@
 }
 
 impl ResolvedWindowRules {
-<<<<<<< HEAD
-    pub const fn empty() -> Self {
-        Self {
-            default_width: None,
-            default_height: None,
-            default_column_display: None,
-            default_floating_position: None,
-            open_on_output: None,
-            open_on_workspace: None,
-            open_maximized: None,
-            open_maximized_to_edges: None,
-            open_fullscreen: None,
-            open_floating: None,
-            open_focused: None,
-            min_width: None,
-            min_height: None,
-            max_width: None,
-            max_height: None,
-            focus_ring: BorderRule {
-                off: false,
-                on: false,
-                width: None,
-                active_color: None,
-                inactive_color: None,
-                urgent_color: None,
-                active_gradient: None,
-                inactive_gradient: None,
-                urgent_gradient: None,
-            },
-            border: BorderRule {
-                off: false,
-                on: false,
-                width: None,
-                active_color: None,
-                inactive_color: None,
-                urgent_color: None,
-                active_gradient: None,
-                inactive_gradient: None,
-                urgent_gradient: None,
-            },
-            shadow: ShadowRule {
-                off: false,
-                on: false,
-                offset: None,
-                softness: None,
-                spread: None,
-                draw_behind_window: None,
-                color: None,
-                inactive_color: None,
-            },
-            blur: BlurRule {
-                off: false,
-                on: false,
-                passes: None,
-                radius: None,
-                noise: None,
-            },
-            tab_indicator: TabIndicatorRule {
-                active_color: None,
-                inactive_color: None,
-                urgent_color: None,
-                active_gradient: None,
-                inactive_gradient: None,
-                urgent_gradient: None,
-            },
-            draw_border_with_background: None,
-            opacity: None,
-            geometry_corner_radius: None,
-            clip_to_geometry: None,
-            baba_is_float: None,
-            block_out_from: None,
-            variable_refresh_rate: None,
-            scroll_factor: None,
-            tiled_state: None,
-        }
-    }
-
-=======
->>>>>>> b35bcae3
     pub fn compute(rules: &[WindowRule], window: WindowRef, is_at_startup: bool) -> Self {
         let _span = tracy_client::span!("ResolvedWindowRules::compute");
 
