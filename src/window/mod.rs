use std::cmp::{max, min};

use niri_config::window_rule::{Match, WindowRule};
use niri_config::{
<<<<<<< HEAD
    BlockOutFrom, BlurRule, BorderRule, CornerRadius, FloatingPosition, Match, PresetSize,
    ShadowRule, TabIndicatorRule, WindowRule,
=======
    BlockOutFrom, BorderRule, CornerRadius, FloatingPosition, PresetSize, ShadowRule,
    TabIndicatorRule,
>>>>>>> 082d0581
};
use niri_ipc::ColumnDisplay;
use smithay::reexports::wayland_protocols::xdg::shell::server::xdg_toplevel;
use smithay::utils::{Logical, Size};
use smithay::wayland::compositor::with_states;
use smithay::wayland::shell::xdg::{
    SurfaceCachedState, ToplevelSurface, XdgToplevelSurfaceRoleAttributes,
};

use crate::utils::with_toplevel_role;

pub mod mapped;
pub use mapped::Mapped;

pub mod unmapped;
pub use unmapped::{InitialConfigureState, Unmapped};

/// Reference to a mapped or unmapped window.
#[derive(Debug, Clone, Copy)]
pub enum WindowRef<'a> {
    Unmapped(&'a Unmapped),
    Mapped(&'a Mapped),
}

/// Rules fully resolved for a window.
#[derive(Debug, PartialEq)]
pub struct ResolvedWindowRules {
    /// Default width for this window.
    ///
    /// - `None`: unset (global default should be used).
    /// - `Some(None)`: set to empty (window picks its own width).
    /// - `Some(Some(width))`: set to a particular width.
    pub default_width: Option<Option<PresetSize>>,

    /// Default height for this window.
    ///
    /// - `None`: unset (global default should be used).
    /// - `Some(None)`: set to empty (window picks its own height).
    /// - `Some(Some(height))`: set to a particular height.
    pub default_height: Option<Option<PresetSize>>,

    /// Default column display for this window.
    pub default_column_display: Option<ColumnDisplay>,

    /// Default floating position for this window.
    pub default_floating_position: Option<FloatingPosition>,

    /// Output to open this window on.
    pub open_on_output: Option<String>,

    /// Workspace to open this window on.
    pub open_on_workspace: Option<String>,

    /// Whether the window should open full-width.
    pub open_maximized: Option<bool>,

    /// Whether the window should open fullscreen.
    pub open_fullscreen: Option<bool>,

    /// Whether the window should open floating.
    pub open_floating: Option<bool>,

    /// Whether the window should open focused.
    pub open_focused: Option<bool>,

    /// Extra bound on the minimum window width.
    pub min_width: Option<u16>,
    /// Extra bound on the minimum window height.
    pub min_height: Option<u16>,
    /// Extra bound on the maximum window width.
    pub max_width: Option<u16>,
    /// Extra bound on the maximum window height.
    pub max_height: Option<u16>,

    /// Focus ring overrides.
    pub focus_ring: BorderRule,
    /// Window border overrides.
    pub border: BorderRule,
    /// Shadow overrides.
    pub shadow: ShadowRule,
    /// Blur overrides.
    pub blur: BlurRule,
    /// Tab indicator overrides.
    pub tab_indicator: TabIndicatorRule,

    /// Whether or not to draw the border with a solid background.
    ///
    /// `None` means using the SSD heuristic.
    pub draw_border_with_background: Option<bool>,

    /// Extra opacity to draw this window with.
    pub opacity: Option<f32>,

    /// Corner radius to assume this window has.
    pub geometry_corner_radius: Option<CornerRadius>,

    /// Whether to clip this window to its geometry, including the corner radius.
    pub clip_to_geometry: Option<bool>,

    /// Whether to bob this window up and down.
    pub baba_is_float: Option<bool>,

    /// Whether to block out this window from certain render targets.
    pub block_out_from: Option<BlockOutFrom>,

    /// Whether to enable VRR on this window's primary output if it is on-demand.
    pub variable_refresh_rate: Option<bool>,

    /// Multiplier for all scroll events sent to this window.
    pub scroll_factor: Option<f64>,

    /// Override whether to set the Tiled xdg-toplevel state on the window.
    pub tiled_state: Option<bool>,
}

impl<'a> WindowRef<'a> {
    pub fn toplevel(self) -> &'a ToplevelSurface {
        match self {
            WindowRef::Unmapped(unmapped) => unmapped.toplevel(),
            WindowRef::Mapped(mapped) => mapped.toplevel(),
        }
    }

    pub fn is_focused(self) -> bool {
        match self {
            WindowRef::Unmapped(_) => false,
            WindowRef::Mapped(mapped) => mapped.is_focused(),
        }
    }

    pub fn is_urgent(self) -> bool {
        match self {
            WindowRef::Unmapped(_) => false,
            WindowRef::Mapped(mapped) => mapped.is_urgent(),
        }
    }

    pub fn is_active_in_column(self) -> bool {
        match self {
            WindowRef::Unmapped(_) => true,
            WindowRef::Mapped(mapped) => mapped.is_active_in_column(),
        }
    }

    pub fn is_floating(self) -> bool {
        match self {
            // FIXME: This means you cannot set initial configure rules based on is-floating. I'm
            // not sure there's a good way to support it, since this matcher makes a cycle with the
            // open-floating rule.
            //
            // That said, I don't think there are a lot of useful initial configure properties you
            // may want to set through an is-floating matcher? Like, if you're configuring a
            // specific window to open as floating, you can also set those properties in that same
            // window rule, rather than relying on a different is-floating rule.
            WindowRef::Unmapped(_) => false,
            WindowRef::Mapped(mapped) => mapped.is_floating(),
        }
    }

    pub fn is_window_cast_target(self) -> bool {
        match self {
            WindowRef::Unmapped(_) => false,
            WindowRef::Mapped(mapped) => mapped.is_window_cast_target(),
        }
    }
}

impl ResolvedWindowRules {
    pub const fn empty() -> Self {
        Self {
            default_width: None,
            default_height: None,
            default_column_display: None,
            default_floating_position: None,
            open_on_output: None,
            open_on_workspace: None,
            open_maximized: None,
            open_fullscreen: None,
            open_floating: None,
            open_focused: None,
            min_width: None,
            min_height: None,
            max_width: None,
            max_height: None,
            focus_ring: BorderRule {
                off: false,
                on: false,
                width: None,
                active_color: None,
                inactive_color: None,
                urgent_color: None,
                active_gradient: None,
                inactive_gradient: None,
                urgent_gradient: None,
            },
            border: BorderRule {
                off: false,
                on: false,
                width: None,
                active_color: None,
                inactive_color: None,
                urgent_color: None,
                active_gradient: None,
                inactive_gradient: None,
                urgent_gradient: None,
            },
            shadow: ShadowRule {
                off: false,
                on: false,
                offset: None,
                softness: None,
                spread: None,
                draw_behind_window: None,
                color: None,
                inactive_color: None,
            },
            blur: BlurRule {
                off: false,
                on: false,
                passes: None,
                radius: None,
                noise: None,
            },
            tab_indicator: TabIndicatorRule {
                active_color: None,
                inactive_color: None,
                urgent_color: None,
                active_gradient: None,
                inactive_gradient: None,
                urgent_gradient: None,
            },
            draw_border_with_background: None,
            opacity: None,
            geometry_corner_radius: None,
            clip_to_geometry: None,
            baba_is_float: None,
            block_out_from: None,
            variable_refresh_rate: None,
            scroll_factor: None,
            tiled_state: None,
        }
    }

    pub fn compute(rules: &[WindowRule], window: WindowRef, is_at_startup: bool) -> Self {
        let _span = tracy_client::span!("ResolvedWindowRules::compute");

        let mut resolved = ResolvedWindowRules::empty();

        with_toplevel_role(window.toplevel(), |role| {
            // Ensure server_pending like in Smithay's with_pending_state().
            if role.server_pending.is_none() {
                role.server_pending = Some(role.current_server_state().clone());
            }

            let mut open_on_output = None;
            let mut open_on_workspace = None;

            for rule in rules {
                let matches = |m: &Match| {
                    if let Some(at_startup) = m.at_startup {
                        if at_startup != is_at_startup {
                            return false;
                        }
                    }

                    window_matches(window, role, m)
                };

                if !(rule.matches.is_empty() || rule.matches.iter().any(matches)) {
                    continue;
                }

                if rule.excludes.iter().any(matches) {
                    continue;
                }

                if let Some(x) = rule.default_column_width {
                    resolved.default_width = Some(x.0);
                }

                if let Some(x) = rule.default_window_height {
                    resolved.default_height = Some(x.0);
                }

                if let Some(x) = rule.default_column_display {
                    resolved.default_column_display = Some(x);
                }

                if let Some(x) = rule.default_floating_position {
                    resolved.default_floating_position = Some(x);
                }

                if let Some(x) = rule.open_on_output.as_deref() {
                    open_on_output = Some(x);
                }

                if let Some(x) = rule.open_on_workspace.as_deref() {
                    open_on_workspace = Some(x);
                }

                if let Some(x) = rule.open_maximized {
                    resolved.open_maximized = Some(x);
                }

                if let Some(x) = rule.open_fullscreen {
                    resolved.open_fullscreen = Some(x);
                }

                if let Some(x) = rule.open_floating {
                    resolved.open_floating = Some(x);
                }

                if let Some(x) = rule.open_focused {
                    resolved.open_focused = Some(x);
                }

                if let Some(x) = rule.min_width {
                    resolved.min_width = Some(x);
                }
                if let Some(x) = rule.min_height {
                    resolved.min_height = Some(x);
                }
                if let Some(x) = rule.max_width {
                    resolved.max_width = Some(x);
                }
                if let Some(x) = rule.max_height {
                    resolved.max_height = Some(x);
                }

                resolved.focus_ring.merge_with(&rule.focus_ring);
                resolved.border.merge_with(&rule.border);
                resolved.shadow.merge_with(&rule.shadow);
                resolved.blur.merge_with(&rule.blur);
                resolved.tab_indicator.merge_with(&rule.tab_indicator);

                if let Some(x) = rule.draw_border_with_background {
                    resolved.draw_border_with_background = Some(x);
                }
                if let Some(x) = rule.opacity {
                    resolved.opacity = Some(x);
                }
                if let Some(x) = rule.geometry_corner_radius {
                    resolved.geometry_corner_radius = Some(x);
                }
                if let Some(x) = rule.clip_to_geometry {
                    resolved.clip_to_geometry = Some(x);
                }
                if let Some(x) = rule.baba_is_float {
                    resolved.baba_is_float = Some(x);
                }
                if let Some(x) = rule.block_out_from {
                    resolved.block_out_from = Some(x);
                }
                if let Some(x) = rule.variable_refresh_rate {
                    resolved.variable_refresh_rate = Some(x);
                }
                if let Some(x) = rule.scroll_factor {
                    resolved.scroll_factor = Some(x.0);
                }
                if let Some(x) = rule.tiled_state {
                    resolved.tiled_state = Some(x);
                }
            }

            resolved.open_on_output = open_on_output.map(|x| x.to_owned());
            resolved.open_on_workspace = open_on_workspace.map(|x| x.to_owned());
        });

        resolved
    }

    pub fn apply_min_size(&self, min_size: Size<i32, Logical>) -> Size<i32, Logical> {
        let mut size = min_size;

        if let Some(x) = self.min_width {
            size.w = max(size.w, i32::from(x));
        }
        if let Some(x) = self.min_height {
            size.h = max(size.h, i32::from(x));
        }

        size
    }

    pub fn apply_max_size(&self, max_size: Size<i32, Logical>) -> Size<i32, Logical> {
        let mut size = max_size;

        if let Some(x) = self.max_width {
            if size.w == 0 {
                size.w = i32::from(x);
            } else if x > 0 {
                size.w = min(size.w, i32::from(x));
            }
        }
        if let Some(x) = self.max_height {
            if size.h == 0 {
                size.h = i32::from(x);
            } else if x > 0 {
                size.h = min(size.h, i32::from(x));
            }
        }

        size
    }

    pub fn apply_min_max_size(
        &self,
        min_size: Size<i32, Logical>,
        max_size: Size<i32, Logical>,
    ) -> (Size<i32, Logical>, Size<i32, Logical>) {
        let min_size = self.apply_min_size(min_size);
        let max_size = self.apply_max_size(max_size);
        (min_size, max_size)
    }

    pub fn compute_open_floating(&self, toplevel: &ToplevelSurface) -> bool {
        if let Some(res) = self.open_floating {
            return res;
        }

        // Windows with a parent (usually dialogs) open as floating by default.
        if toplevel.parent().is_some() {
            return true;
        }

        let (min_size, max_size) = with_states(toplevel.wl_surface(), |state| {
            let mut guard = state.cached_state.get::<SurfaceCachedState>();
            let current = guard.current();
            (current.min_size, current.max_size)
        });
        let (min_size, max_size) = self.apply_min_max_size(min_size, max_size);

        // We open fixed-height windows as floating.
        min_size.h > 0 && min_size.h == max_size.h
    }
}

fn window_matches(window: WindowRef, role: &XdgToplevelSurfaceRoleAttributes, m: &Match) -> bool {
    // Must be ensured by the caller.
    let server_pending = role.server_pending.as_ref().unwrap();

    if let Some(is_focused) = m.is_focused {
        if window.is_focused() != is_focused {
            return false;
        }
    }

    if let Some(is_urgent) = m.is_urgent {
        if window.is_urgent() != is_urgent {
            return false;
        }
    }

    if let Some(is_active) = m.is_active {
        // Our "is-active" definition corresponds to the window having a pending Activated state.
        let pending_activated = server_pending
            .states
            .contains(xdg_toplevel::State::Activated);
        if is_active != pending_activated {
            return false;
        }
    }

    if let Some(app_id_re) = &m.app_id {
        let Some(app_id) = &role.app_id else {
            return false;
        };
        if !app_id_re.0.is_match(app_id) {
            return false;
        }
    }

    if let Some(title_re) = &m.title {
        let Some(title) = &role.title else {
            return false;
        };
        if !title_re.0.is_match(title) {
            return false;
        }
    }

    if let Some(is_active_in_column) = m.is_active_in_column {
        if window.is_active_in_column() != is_active_in_column {
            return false;
        }
    }

    if let Some(is_floating) = m.is_floating {
        if window.is_floating() != is_floating {
            return false;
        }
    }

    if let Some(is_window_cast_target) = m.is_window_cast_target {
        if window.is_window_cast_target() != is_window_cast_target {
            return false;
        }
    }

    true
}<|MERGE_RESOLUTION|>--- conflicted
+++ resolved
@@ -2,13 +2,8 @@
 
 use niri_config::window_rule::{Match, WindowRule};
 use niri_config::{
-<<<<<<< HEAD
-    BlockOutFrom, BlurRule, BorderRule, CornerRadius, FloatingPosition, Match, PresetSize,
-    ShadowRule, TabIndicatorRule, WindowRule,
-=======
-    BlockOutFrom, BorderRule, CornerRadius, FloatingPosition, PresetSize, ShadowRule,
+    BlockOutFrom, BlurRule, BorderRule, CornerRadius, FloatingPosition, PresetSize, ShadowRule,
     TabIndicatorRule,
->>>>>>> 082d0581
 };
 use niri_ipc::ColumnDisplay;
 use smithay::reexports::wayland_protocols::xdg::shell::server::xdg_toplevel;
