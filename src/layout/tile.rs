--- conflicted
+++ resolved
@@ -1017,13 +1017,9 @@
         location: Point<f64, Logical>,
         focus_ring: bool,
         target: RenderTarget,
-<<<<<<< HEAD
         output: Option<&Output>,
-    ) -> impl Iterator<Item = TileRenderElement<R>> + 'a {
-=======
         push: &mut dyn FnMut(TileRenderElement<R>),
     ) {
->>>>>>> cf0b4bc0
         let _span = tracy_client::span!("Tile::render_inner");
 
         let rules = self.window.rules();
@@ -1272,13 +1268,7 @@
                 );
                 push(elem.into());
             }
-<<<<<<< HEAD
-        });
-
-        let rv = rv.chain(elem);
-=======
-        }
->>>>>>> cf0b4bc0
+        }
 
         if let Some(width) = self.visual_border_width() {
             self.border.render(
@@ -1297,41 +1287,27 @@
                 .render(renderer, location, &mut |elem| push(elem.into()));
         }
 
-<<<<<<< HEAD
-        let blur_element = (blur_config.on && output.is_some())
-            .then(|| {
-                let optimized = !self.window.is_floating();
-
-                Some(
-                    BlurRenderElement::new(
-                        renderer,
-                        output.unwrap(),
-                        area.to_i32_round(),
-                        window_render_loc.to_physical(self.scale).to_i32_round(),
-                        radius.top_left,
-                        optimized,
-                        self.scale,
-                        blur_config,
-                    )
-                    .into(),
-                )
-            })
-            .flatten()
-            .into_iter();
-
-        let elem = (expanded_progress < 1.)
-            .then(|| self.shadow.render(renderer, location).map(Into::into));
-
-        let rv = rv.chain(elem.into_iter().flatten());
-
-        // Render the blur element
-        rv.chain(blur_element)
-=======
         if expanded_progress < 1. {
             self.shadow
                 .render(renderer, location, &mut |elem| push(elem.into()));
         }
->>>>>>> cf0b4bc0
+
+        if blur_config.on && output.is_some() {
+            let optimized = !self.window.is_floating();
+
+            let elem = BlurRenderElement::new(
+                renderer,
+                output.unwrap(),
+                area.to_i32_round(),
+                window_render_loc.to_physical(self.scale).to_i32_round(),
+                radius.top_left,
+                optimized,
+                self.scale,
+                blur_config,
+            );
+            
+            push(elem.into());
+        }
     }
 
     pub fn render<R: NiriRenderer>(
@@ -1340,13 +1316,9 @@
         location: Point<f64, Logical>,
         focus_ring: bool,
         target: RenderTarget,
-<<<<<<< HEAD
         output: Option<&Output>,
-    ) -> impl Iterator<Item = TileRenderElement<R>> + 'a {
-=======
         push: &mut dyn FnMut(TileRenderElement<R>),
     ) {
->>>>>>> cf0b4bc0
         let _span = tracy_client::span!("Tile::render");
 
         let scale = Scale::from(self.scale);
@@ -1361,20 +1333,15 @@
 
         if let Some(open) = &self.open_animation {
             let renderer = renderer.as_gles_renderer();
-<<<<<<< HEAD
-            let elements =
-                self.render_inner(renderer, Point::from((0., 0.)), focus_ring, target, output);
-            let elements = elements.collect::<Vec<TileRenderElement<_>>>();
-=======
             let mut elements = Vec::new();
             self.render_inner(
                 renderer,
                 Point::from((0., 0.)),
                 focus_ring,
                 target,
+                output,
                 &mut |elem| elements.push(elem),
             );
->>>>>>> cf0b4bc0
             match open.render(
                 renderer,
                 &elements,
@@ -1394,20 +1361,15 @@
             }
         } else if let Some(alpha) = &self.alpha_animation {
             let renderer = renderer.as_gles_renderer();
-<<<<<<< HEAD
-            let elements =
-                self.render_inner(renderer, Point::from((0., 0.)), focus_ring, target, output);
-            let elements = elements.collect::<Vec<TileRenderElement<_>>>();
-=======
             let mut elements = Vec::new();
             self.render_inner(
                 renderer,
                 Point::from((0., 0.)),
                 focus_ring,
                 target,
+                output,
                 &mut |elem| elements.push(elem),
             );
->>>>>>> cf0b4bc0
             match alpha.offscreen.render(renderer, scale, &elements) {
                 Ok((elem, _sync, data)) => {
                     let offset = elem.offset();
@@ -1423,15 +1385,10 @@
             }
         }
 
-<<<<<<< HEAD
-        if open_anim_elem.is_none() && alpha_anim_elem.is_none() {
-            window_elems = Some(self.render_inner(renderer, location, focus_ring, target, output));
-=======
         if !pushed {
-            self.render_inner(renderer, location, focus_ring, target, &mut |elem| {
+            self.render_inner(renderer, location, focus_ring, target, output, &mut |elem| {
                 push(elem)
             });
->>>>>>> cf0b4bc0
         }
     }
 
@@ -1446,21 +1403,14 @@
     fn render_snapshot(&self, renderer: &mut GlesRenderer) -> TileRenderSnapshot {
         let _span = tracy_client::span!("Tile::render_snapshot");
 
-<<<<<<< HEAD
-        let contents = self.render(
-=======
         let mut contents = Vec::new();
         self.render(
->>>>>>> cf0b4bc0
             renderer,
             Point::from((0., 0.)),
             false,
             RenderTarget::Output,
-<<<<<<< HEAD
             None,
-=======
             &mut |elem| contents.push(elem),
->>>>>>> cf0b4bc0
         );
 
         // A bit of a hack to render blocked out as for screencast, but I think it's fine here.
@@ -1470,11 +1420,8 @@
             Point::from((0., 0.)),
             false,
             RenderTarget::Screencast,
-<<<<<<< HEAD
             None,
-=======
             &mut |elem| blocked_out_contents.push(elem),
->>>>>>> cf0b4bc0
         );
 
         RenderSnapshot {
