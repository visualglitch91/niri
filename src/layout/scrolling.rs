--- conflicted
+++ resolved
@@ -2903,15 +2903,9 @@
         renderer: &mut R,
         target: RenderTarget,
         focus_ring: bool,
-<<<<<<< HEAD
         output: &Output,
-    ) -> Vec<ScrollingSpaceRenderElement<R>> {
-        let mut rv = vec![];
-
-=======
         push: &mut dyn FnMut(ScrollingSpaceRenderElement<R>),
     ) {
->>>>>>> cf0b4bc0
         let scale = Scale::from(self.scale);
 
         // Draw the closing windows on top of the other windows.
@@ -2963,16 +2957,9 @@
                     continue;
                 }
 
-<<<<<<< HEAD
-                rv.extend(
-                    tile.render(renderer, tile_pos, focus_ring, target, Some(output))
-                        .map(Into::into),
-                );
-=======
-                tile.render(renderer, tile_pos, focus_ring, target, &mut |elem| {
+                tile.render(renderer, tile_pos, focus_ring, target, Some(output), &mut |elem| {
                     push(elem.into())
                 });
->>>>>>> cf0b4bc0
             }
         }
     }
